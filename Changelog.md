--- conflicted
+++ resolved
@@ -24,6 +24,8 @@
     * [BitBucket pull request 108](https://osrf-migration.github.io/ignition-gh-pages/#!/ignitionrobotics/ign-fuel-tools/pull-requests/108)
 
 ## Ignition Fuel Tools 3.x
+
+### Ignition Fuel Tools 3.x.x (20xx-xx-xx)
 
 ### Ignition Fuel Tools 3.2.2 (2020-05-18)
 
@@ -59,10 +61,7 @@
 ### Ignition Fuel Tools 3.1.0 (2019-05-xx)
 
 1. Fix PBR material URI
-<<<<<<< HEAD
     * [BitBucket pull request 95](https://osrf-migration.github.io/ignition-gh-pages/#!/ignitionrobotics/ign-fuel-tools/pull-requests/95)
-=======
->>>>>>> 9359ddeb
     * [BitBucket pull request 96](https://osrf-migration.github.io/ignition-gh-pages/#!/ignitionrobotics/ign-fuel-tools/pull-requests/96)
 
 ### Ignition Fuel Tools 3.0.0 (2018-02-28)
