--- conflicted
+++ resolved
@@ -1,14 +1,10 @@
-<<<<<<< HEAD
-## Ignition Fuel Tools 1.x
-
-1. Changed model list to use headers for paging instead of iterating until
-   a 404 is hit. Also added a mechanism to set the user agent
-    * [Pull request 46](https://bitbucket.org/ignitionrobotics/ign-fuel-tools/pull-requests/46)
-=======
 ## Ignition Fuel Tools 1.x.x
 
 1. Remove server API version from model unique name
     * [Pull request 47](https://bitbucket.org/ignitionrobotics/ign-fuel-tools/pull-requests/47)
 
-## Ignition Fuel Tools 0.x
->>>>>>> f7ff0825
+1. Changed model list to use headers for paging instead of iterating until
+   a 404 is hit. Also added a mechanism to set the user agent
+    * [Pull request 46](https://bitbucket.org/ignitionrobotics/ign-fuel-tools/pull-requests/46)
+
+## Ignition Fuel Tools 0.x