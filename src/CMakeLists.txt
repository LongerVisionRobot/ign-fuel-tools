include (${project_cmake_dir}/Utils.cmake)

set (sources
  ClientConfig.cc
  FuelClient.cc
  Model.cc
  ModelIdentifier.cc
  ModelIter.cc
  REST.cc  
  Result.cc
)

<<<<<<< HEAD

# set (gtest_sources
#   GirderClient_TEST.cc
# )

include_directories(${CMAKE_BINARY_DIR}/ ${CMAKE_BINARY_DIR}/test/)


# ign_build_tests(${gtest_sources})
=======
set (gtest_sources
  ClientConfig_TEST.cc
  FuelClient_TEST.cc
  Model_TEST.cc
  ModelIdentifier_TEST.cc
  ModelIter_TEST.cc
  Result_TEST.cc
)

include_directories(${CMAKE_BINARY_DIR}/ ${CMAKE_BINARY_DIR}/test/)

ign_build_tests(${gtest_sources})
>>>>>>> 4c1ceed7

set (libname ${PROJECT_NAME_LOWER}${PROJECT_MAJOR_VERSION})

if (UNIX)
  ign_add_library(${libname} ${sources})
elseif(WIN32)
  add_library(${libname} STATIC ${sources})
endif()

target_link_libraries(${libname}
  ${CURL_LIBRARIES}
)

if(WIN32)
  target_link_libraries(${libname}
    ws2_32 Iphlpapi
  )
else()
  target_link_libraries(${libname}
  )
endif()

add_executable(temp_fuel_client
  temp_fuel_client.cc
)
target_link_libraries(temp_fuel_client ${libname})


ign_install_library(${libname})

add_subdirectory(cmd)<|MERGE_RESOLUTION|>--- conflicted
+++ resolved
@@ -6,24 +6,13 @@
   Model.cc
   ModelIdentifier.cc
   ModelIter.cc
-  REST.cc  
+  REST.cc
   Result.cc
 )
 
-<<<<<<< HEAD
-
-# set (gtest_sources
-#   GirderClient_TEST.cc
-# )
-
-include_directories(${CMAKE_BINARY_DIR}/ ${CMAKE_BINARY_DIR}/test/)
-
-
-# ign_build_tests(${gtest_sources})
-=======
 set (gtest_sources
   ClientConfig_TEST.cc
-  FuelClient_TEST.cc
+#  FuelClient_TEST.cc
   Model_TEST.cc
   ModelIdentifier_TEST.cc
   ModelIter_TEST.cc
@@ -33,7 +22,6 @@
 include_directories(${CMAKE_BINARY_DIR}/ ${CMAKE_BINARY_DIR}/test/)
 
 ign_build_tests(${gtest_sources})
->>>>>>> 4c1ceed7
 
 set (libname ${PROJECT_NAME_LOWER}${PROJECT_MAJOR_VERSION})
 
