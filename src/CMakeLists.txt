--- conflicted
+++ resolved
@@ -45,12 +45,8 @@
 target_link_libraries(${libname}
   ${CURL_LIBRARIES}
   ${IGNITION-COMMON_LIBRARIES}
-<<<<<<< HEAD
   ${jsoncpp_LIBRARIES}
-=======
-  ${JsonCpp_LIBRARIES}
   ${libzip_LIBRARIES}
->>>>>>> c8f85a50
 )
 
 if(WIN32)
