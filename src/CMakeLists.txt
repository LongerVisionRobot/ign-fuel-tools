--- conflicted
+++ resolved
@@ -38,16 +38,6 @@
   )
 endif()
 
-<<<<<<< HEAD
-if(NOT USE_EXTERNAL_TINYXML2)
-  # If we are using our internal copy of tinyxml2, then add its
-  # source file.
-  message(STATUS "Adding tinyxml2 source files")
-  list(APPEND sources ${CMAKE_CURRENT_SOURCE_DIR}/tinyxml2/tinyxml2.cpp)
-endif()
-
-=======
->>>>>>> afe3389e
 # Create the library target.
 ign_create_core_library(SOURCES ${sources} CXX_STANDARD 17)
 
@@ -63,37 +53,9 @@
     ZIP::ZIP
 )
 
-if(USE_EXTERNAL_TINYXML2)
-
-  # If we are using an external copy of tinyxml2, add its imported target
-  target_link_libraries(${PROJECT_LIBRARY_TARGET_NAME}
-    PRIVATE
-      TINYXML2::TINYXML2)
-else()
-
-  # Otherwise, add its source directory to our target's PRIVATE include
-  # directories. We do not want this to be visible to consumers of
-  # ignition-common.
-  target_include_directories(${PROJECT_LIBRARY_TARGET_NAME}
-    PRIVATE ${CMAKE_CURRENT_SOURCE_DIR}/tinyxml2)
-endif()
-
-# define of tinxml2 major version >= 6
-# https://bitbucket.org/ignitionrobotics/ign-common/issues/28
-if (NOT TINYXML2_VERSION VERSION_LESS "6.0.0")
-  message(STATUS "TINYXML2_VERSION ${TINYXML2_VERSION} >= 6.0.0")
-  target_compile_definitions(${PROJECT_LIBRARY_TARGET_NAME}
-    PRIVATE "TINYXML2_MAJOR_VERSION_GE_6")
-endif()
-
-
 ign_target_interface_include_directories(${PROJECT_LIBRARY_TARGET_NAME}
   ignition-common${IGN_COMMON_MAJOR_VER}::ignition-common${IGN_COMMON_MAJOR_VER})
 
-<<<<<<< HEAD
-=======
-
->>>>>>> afe3389e
 # Build the unit tests.
 ign_build_tests(TYPE UNIT
                 SOURCES ${gtest_sources}
