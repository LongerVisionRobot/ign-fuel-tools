set (sources
  ClientConfig.cc
  FuelClient.cc
  Helpers.cc
  ign.cc
  JSONParser.cc
  LocalCache.cc
  Model.cc
  ModelIdentifier.cc
  ModelIter.cc
  REST.cc
  RestClient.cc
  Result.cc
  Zip.cc
)

set (gtest_sources
  ClientConfig_TEST.cc
  FuelClient_TEST.cc
  ign_src_TEST.cc
  JSONParser_TEST.cc
  LocalCache_TEST.cc
  ModelIdentifier_TEST.cc
  ModelIter_TEST.cc
  Model_TEST.cc
  REST_TEST.cc
  Result_TEST.cc
  Zip_TEST.cc
)

if (HAVE_IGN_TOOLS)
  set (gtest_sources ${gtest_sources}
    ign_TEST.cc
  )
endif()

# Create the library target.
ign_add_library(${PROJECT_LIBRARY_TARGET_NAME} ${sources})

# Turn on C++11 support for the library.
ign_set_project_public_cxx_standard(11)

# Link the libraries that we always need.
target_link_libraries(${PROJECT_LIBRARY_TARGET_NAME}
  PUBLIC
    ignition-common1::ignition-common1
  PRIVATE
    curl::curl
<<<<<<< HEAD
=======
    ignition-common${IGN_COMMON_MAJOR_VER}::ignition-common${IGN_COMMON_MAJOR_VER}
>>>>>>> 46fc44d8
    ${JSONCPP_TARGET}
    YAML::YAML
    ZIP::ZIP
)

ign_target_interface_include_directories(${PROJECT_LIBRARY_TARGET_NAME}
  ignition-common${IGN_COMMON_MAJOR_VER}::ignition-common${IGN_COMMON_MAJOR_VER})

# Create installation instructions for the library target. This must be called
# in the same scope that the target is created.
ign_install_library()

# Build the unit tests.
ign_build_tests(TYPE UNIT
                SOURCES ${gtest_sources}
                LIB_DEPS ignition-common1::ignition-common1
)

# Command line support.
add_subdirectory(cmd)<|MERGE_RESOLUTION|>--- conflicted
+++ resolved
@@ -23,7 +23,6 @@
   ModelIdentifier_TEST.cc
   ModelIter_TEST.cc
   Model_TEST.cc
-  REST_TEST.cc
   Result_TEST.cc
   Zip_TEST.cc
 )
@@ -43,13 +42,9 @@
 # Link the libraries that we always need.
 target_link_libraries(${PROJECT_LIBRARY_TARGET_NAME}
   PUBLIC
-    ignition-common1::ignition-common1
   PRIVATE
     curl::curl
-<<<<<<< HEAD
-=======
     ignition-common${IGN_COMMON_MAJOR_VER}::ignition-common${IGN_COMMON_MAJOR_VER}
->>>>>>> 46fc44d8
     ${JSONCPP_TARGET}
     YAML::YAML
     ZIP::ZIP
