/*
 * Copyright (C) 2018 Open Source Robotics Foundation
 *
 * Licensed under the Apache License, Version 2.0 (the "License");
 * you may not use this file except in compliance with the License.
 * You may obtain a copy of the License at
 *
 *     http://www.apache.org/licenses/LICENSE-2.0
 *
 * Unless required by applicable law or agreed to in writing, software
 * distributed under the License is distributed on an "AS IS" BASIS,
 * WITHOUT WARRANTIES OR CONDITIONS OF ANY KIND, either express or implied.
 * See the License for the specific language governing permissions and
 * limitations under the License.
 *
*/

#include <curl/curl.h>
#include <string.h>
#ifdef _WIN32
// DELETE is defined in winnt.h and causes a problem with REST::DELETE
#undef DELETE
#endif

#include <algorithm>
#include <chrono>
#include <iostream>

#include <ignition/common/Console.hh>
#include <ignition/common/URI.hh>

#include "ignition/fuel_tools/ClientConfig.hh"
#include "ignition/fuel_tools/config.hh"
#include "ignition/fuel_tools/FuelClient.hh"
#include "ignition/fuel_tools/Helpers.hh"
#include "ignition/fuel_tools/ign.hh"
#include "ignition/fuel_tools/WorldIdentifier.hh"

//////////////////////////////////////////////////
/// \brief Print resources in a human readable manner
/// \param[in] _serverConfig Server configuration
/// \param[in] _resourceMap Key is owner name, value is vector of resources
/// \param[in] _resourceType Type, such as "models"
extern "C" void prettyPrint(
    const ignition::fuel_tools::ServerConfig _serverConfig,
    std::map<std::string, std::vector<std::string>> _resourceMap,
    const std::string &_resourceType)
{
  unsigned int ownerCount{0};
  unsigned int resourceCount{0};
  std::cout << "\033[92m\033[1m" << _serverConfig.Url().Str()
            << "\033[39m\033[0m" << std::endl;
  for (auto owner = _resourceMap.begin(); owner != _resourceMap.end(); ++owner)
  {
    ownerCount++;

    // Owner indentation
    bool lastOwner = owner == std::prev(_resourceMap.end());
    if (lastOwner)
      std::cout << "└──";
    else
      std::cout << "├──";

    // Owner name
    std::cout << " \033[93m\033[1m" << owner->first << "\033[39m\033[0m"
              << std::endl;

    // Resources
    for (auto resource = owner->second.begin(); resource != owner->second.end();
        ++resource)
    {
      resourceCount++;

      // Resource indentation
      if (lastOwner)
        std::cout << "    ";
      else
        std::cout << "│   ";

      if (resource == std::prev(owner->second.end()))
        std::cout << "└── ";
      else
        std::cout << "├── ";

      // Resource name
      std::cout << *resource << std::endl;
    }
  }

  std::cout << "\033[36m" << ownerCount << " owners, " << resourceCount
            << " " << _resourceType << "\033[39m" << std::endl;
}

//////////////////////////////////////////////////
/// \brief Print resources in a machine readable manner
/// \param[in] _serverConfig Server configuration
/// \param[in] _resourceMap Key is owner name, value is vector of resources
/// \param[in] _resourceType Type, such as "models"
extern "C" void uglyPrint(
    const ignition::fuel_tools::ServerConfig _serverConfig,
    std::map<std::string, std::vector<std::string>> _resourceMap,
    const std::string &_resourceType)
{
  CURL *curl = curl_easy_init();
  for (auto owner = _resourceMap.begin(); owner != _resourceMap.end(); ++owner)
  {
    for (auto resource : owner->second)
    {
      auto encodedRes =
          curl_easy_escape(curl, resource.c_str(), resource.size());

      std::cout << _serverConfig.Url().Str() << "/" << _serverConfig.Version()
                << "/" << owner->first << "/" << _resourceType << "/"
                << std::string(encodedRes) << std::endl;
    }
  }
}

//////////////////////////////////////////////////
/// \brief Fill a map with all models from a server
/// \param[in] _client Fuel client
/// \param[in] _server Server configuration
/// \param[out] _resourceMap Key is owner name, value is vector of resources
/// \return True if successful, will fail if there's a server error or if the
/// server has no models yet.
extern "C" bool getAllModels(
    const ignition::fuel_tools::FuelClient &_client,
    const ignition::fuel_tools::ServerConfig &_server,
    std::map<std::string, std::vector<std::string>> &_resourceMap)
{
  auto iter = _client.Models(_server);

  if (!iter)
  {
    std::cout <<
        "Either failed to fetch model list, or server has no models yet."
        << std::endl;
    return false;
  }

  // Rearrange by user
  // key: user name
  // value: vector of model names
  for (; iter; ++iter)
  {
    _resourceMap[iter->Identification().Owner()].push_back(
        iter->Identification().Name());
  }

  return true;
}

//////////////////////////////////////////////////
/// \brief Fill a map with all worlds from a server
/// \param[in] _client Fuel client
/// \param[in] _server Server configuration
/// \param[out] _resourceMap Key is owner name, value is vector of resources
/// \return True if successful, will fail if there's a server error or if the
/// server has no worlds yet.
extern "C" bool getAllWorlds(
    const ignition::fuel_tools::FuelClient &_client,
    const ignition::fuel_tools::ServerConfig &_server,
    std::map<std::string, std::vector<std::string>> &_resourceMap)
{
  auto iter = _client.Worlds(_server);

  if (!iter)
  {
    std::cout <<
        "Either failed to fetch world list, or server has no worlds yet."
        << std::endl;
    return false;
  }

  // Rearrange by user
  // key: user name
  // value: vector of world names
  for (; iter; ++iter)
  {
    _resourceMap[iter->Owner()].push_back(iter->Name());
  }

  return true;
}

//////////////////////////////////////////////////
/// \brief Fill a map with all models from an owner
/// \param[in] _client Fuel client
/// \param[in] _modelId Identifier for models to be returned
/// \param[out] _resourceMap Key is owner name, value is vector of resources
/// \return True if successful, will fail if there's a server error or if the
/// server has no models yet.
extern "C" bool getOwnerModels(
    const ignition::fuel_tools::FuelClient &_client,
    const ignition::fuel_tools::ModelIdentifier &_modelId,
    std::map<std::string, std::vector<std::string>> &_resourceMap)
{
  // Dummy server config not used, will be deprecated on version 2
  ignition::fuel_tools::ServerConfig server;
  auto iter = _client.Models(server, _modelId);

  if (!iter)
  {
    std::cout <<
        "Either failed to fetch model list, or server has no models yet."
        << std::endl;
    return false;
  }

  // Rearrange by user
  // key: user name
  // value: vector of model names
  for (; iter; ++iter)
  {
    _resourceMap[iter->Identification().Owner()].push_back(
        iter->Identification().Name());
  }

  return true;
}

//////////////////////////////////////////////////
/// \brief Fill a map with all worlds from an owner
/// \param[in] _client Fuel client
/// \param[in] _worldId Identifier for worlds to be returned
/// \param[out] _resourceMap Key is owner name, value is vector of resources
/// \return True if successful, will fail if there's a server error or if the
/// server has no worlds yet.
extern "C" bool getOwnerWorlds(
    const ignition::fuel_tools::FuelClient &_client,
    const ignition::fuel_tools::WorldIdentifier &_worldId,
    std::map<std::string, std::vector<std::string>> &_resourceMap)
{
  auto iter = _client.Worlds(_worldId);

  if (!iter)
  {
    std::cout <<
        "Either failed to fetch world list, or server has no worlds yet."
        << std::endl;
    return false;
  }

  // Rearrange by user
  // key: user name
  // value: vector of world names
  for (; iter; ++iter)
  {
    _resourceMap[iter->Owner()].push_back(iter->Name());
  }

  return true;
}

//////////////////////////////////////////////////
extern "C" IGNITION_FUEL_TOOLS_VISIBLE char *ignitionVersion()
{
  return strdup(IGNITION_FUEL_TOOLS_VERSION_FULL);
}

//////////////////////////////////////////////////
extern "C" IGNITION_FUEL_TOOLS_VISIBLE int listModels(const char *_url,
    const char *_owner, const char *_raw)
{
  std::string urlStr{_url};
  if (!urlStr.empty() && !ignition::common::URI::Valid(_url))
  {
    std::cout << "Invalid URL [" << _url << "]" << std::endl;
    return 0;
  }

  ignition::common::URI url(urlStr);
  std::string owner{_owner};
  std::string rawStr{_raw};
  std::transform(rawStr.begin(), rawStr.end(),
                 rawStr.begin(), ::tolower);
  bool pretty = rawStr != "true";

  // Client
  ignition::fuel_tools::ClientConfig conf;
  if (url.Valid())
  {
    ignition::fuel_tools::ServerConfig serverConf;
<<<<<<< HEAD
    serverConf.SetUrl(ignition::common::URI(url));
=======
    serverConf.SetUrl(url);
>>>>>>> 7169d18a
    conf.AddServer(serverConf);
  }
  else
  {
    conf.LoadConfig();
  }

  conf.SetUserAgent("FuelTools " IGNITION_FUEL_TOOLS_VERSION_FULL);

  // Filter
  ignition::fuel_tools::ModelIdentifier modelId;
  if (!owner.empty())
    modelId.SetOwner(owner);

  ignition::fuel_tools::FuelClient client(conf);

  // Get models
  for (auto server : conf.Servers())
  {
    modelId.SetServer(server);

    if (pretty)
    {
      std::cout << "Fetching model list from " << server.Url().Str() << "..."
                << std::endl;
    }

    auto startTime = std::chrono::high_resolution_clock::now();

    std::map<std::string, std::vector<std::string>> modelsMap;

    // All models
    if (owner.empty())
    {
      if (!getAllModels(client, server, modelsMap))
        continue;
    }
    else
    {
      if (!getOwnerModels(client, modelId, modelsMap))
        continue;
    }

    auto endTime = std::chrono::high_resolution_clock::now();
    auto duration = std::chrono::duration_cast<std::chrono::milliseconds>(
        endTime - startTime);

    if (pretty)
    {
      std::cout << "Received model list (took " << duration.count() << "ms)."
                << std::endl;
    }

    // Print all models
    if (pretty)
      prettyPrint(server, modelsMap, "models");
    else
      uglyPrint(server, modelsMap, "models");
  }

  return true;
}

//////////////////////////////////////////////////
extern "C" IGNITION_FUEL_TOOLS_VISIBLE int listWorlds(const char *_url,
    const char *_owner, const char *_raw)
{
  std::string urlStr{_url};
  if (!urlStr.empty() && !ignition::common::URI::Valid(_url))
  {
    std::cout << "Invalid URL [" << _url << "]" << std::endl;
    return 0;
  }

  ignition::common::URI url(urlStr);
  std::string owner{_owner};
  std::string rawStr{_raw};
  std::transform(rawStr.begin(), rawStr.end(),
                 rawStr.begin(), ::tolower);
  bool pretty = rawStr != "true";

  // Client
  ignition::fuel_tools::ClientConfig conf;
  if (url.Valid())
  {
    ignition::fuel_tools::ServerConfig serverConf;
    serverConf.SetUrl(url);
    conf.AddServer(serverConf);
  }
  else
  {
    conf.LoadConfig();
  }

  conf.SetUserAgent("FuelTools " IGNITION_FUEL_TOOLS_VERSION_FULL);

  // Filter
  ignition::fuel_tools::WorldIdentifier worldId;
  if (!owner.empty())
    worldId.SetOwner(owner);

  ignition::fuel_tools::FuelClient client(conf);

  // Get worlds
  for (auto server : conf.Servers())
  {
    worldId.SetServer(server);

    if (pretty)
    {
      std::cout << "Fetching world list from " << server.URL() << "..."
                << std::endl;
    }

    auto startTime = std::chrono::high_resolution_clock::now();

    std::map<std::string, std::vector<std::string>> worldsMap;

    // All worlds
    if (owner.empty())
    {
      if (!getAllWorlds(client, server, worldsMap))
        continue;
    }
    else
    {
      if (!getOwnerWorlds(client, worldId, worldsMap))
        continue;
    }

    auto endTime = std::chrono::high_resolution_clock::now();
    auto duration = std::chrono::duration_cast<std::chrono::milliseconds>(
        endTime - startTime);

    if (pretty)
    {
      std::cout << "Received world list (took " << duration.count() << "ms)."
                << std::endl;
    }

    // Print all worlds
    if (pretty)
      prettyPrint(server, worldsMap, "worlds");
    else
      uglyPrint(server, worldsMap, "worlds");
  }

  return true;
}

//////////////////////////////////////////////////
extern "C" IGNITION_FUEL_TOOLS_VISIBLE int downloadUrl(const char *_url)
{
  std::string urlStr{_url};
  ignition::common::URI url(urlStr);
  if (!url.Valid())
  {
    std::cout << "Download failed: Malformed URL" << std::endl;
    return false;
  }

  // Client
  ignition::fuel_tools::ClientConfig conf;
  conf.LoadConfig();
  conf.SetUserAgent("FuelTools " IGNITION_FUEL_TOOLS_VERSION_FULL);

  ignition::fuel_tools::FuelClient client(conf);
  ignition::fuel_tools::ModelIdentifier model;
  ignition::fuel_tools::WorldIdentifier world;

  // Model?
  if (client.ParseModelUrl(url, model))
  {
    // Download
    if (ignition::common::Console::Verbosity() >= 3)
    {
      std::cout << "Downloading model: " << "\033[36m" << std::endl
                << model.AsPrettyString("  ") << "\033[39m" << std::endl;
    }

    if (model.Version() != 0)
    {
      ignwarn << "Requested version [" << model.VersionStr()  << "], but "
              << "currently only the model's latest (tip) version is supported."
              << std::endl;
    }

    ignition::fuel_tools::ServerConfig srv;
    auto result = client.DownloadModel(srv, model);

    if (!result)
    {
      std::cout << "Download failed." << std::endl;
      return false;
    }
  }
  // World?
  else if (client.ParseWorldUrl(url, world))
  {
    // Download
    if (ignition::common::Console::Verbosity() >= 3)
    {
      std::cout << "Downloading world: " << "\033[36m" << std::endl
                << world.AsPrettyString("  ") << "\033[39m" << std::endl;
    }

    if (world.Version() != 0)
    {
      ignwarn << "Requested version [" << world.VersionStr()  << "], but "
              << "currently only the world's latest (tip) version is supported."
              << std::endl;
    }

    auto result = client.DownloadWorld(world);

    if (!result)
    {
      std::cout << "Download failed." << std::endl;
      return false;
    }
  }
  else
  {
    std::cout << "Invalid URL: only models and worlds can be downloaded so far."
              << std::endl;
    return false;
  }

  if (ignition::common::Console::Verbosity() >= 3)
  {
    std::cout << "Download succeeded." << std::endl;
  }
  return true;
}

//////////////////////////////////////////////////
extern "C" IGNITION_FUEL_TOOLS_VISIBLE void cmdVerbosity(const char *_verbosity)
{
  ignition::common::Console::SetVerbosity(std::atoi(_verbosity));
}
<|MERGE_RESOLUTION|>--- conflicted
+++ resolved
@@ -281,11 +281,7 @@
   if (url.Valid())
   {
     ignition::fuel_tools::ServerConfig serverConf;
-<<<<<<< HEAD
     serverConf.SetUrl(ignition::common::URI(url));
-=======
-    serverConf.SetUrl(url);
->>>>>>> 7169d18a
     conf.AddServer(serverConf);
   }
   else
