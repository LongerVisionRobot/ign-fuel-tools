/*
 * Copyright (C) 2018 Open Source Robotics Foundation
 *
 * Licensed under the Apache License, Version 2.0 (the "License");
 * you may not use this file except in compliance with the License.
 * You may obtain a copy of the License at
 *
 *     http://www.apache.org/licenses/LICENSE-2.0
 *
 * Unless required by applicable law or agreed to in writing, software
 * distributed under the License is distributed on an "AS IS" BASIS,
 * WITHOUT WARRANTIES OR CONDITIONS OF ANY KIND, either express or implied.
 * See the License for the specific language governing permissions and
 * limitations under the License.
 *
*/

#include <curl/curl.h>
#ifdef _WIN32
// DELETE is defined in winnt.h and causes a problem with REST::DELETE
#undef DELETE
#endif

#include <algorithm>
#include <chrono>
#include <iostream>

#include <ignition/common/Console.hh>
#include <ignition/common/URI.hh>

#include "ignition/fuel_tools/ClientConfig.hh"
#include "ignition/fuel_tools/config.hh"
#include "ignition/fuel_tools/FuelClient.hh"
#include "ignition/fuel_tools/Helpers.hh"
#include "ignition/fuel_tools/ign.hh"

//////////////////////////////////////////////////
/// \brief Print resources in a human readable manner
/// \param[in] _serverConfig Server configuration
/// \param[in] _resourceMap Key is owner name, value is vector of resources
/// \param[in] _resourceType Type, such as "models"
extern "C" void prettyPrint(
    const ignition::fuel_tools::ServerConfig _serverConfig,
    std::map<std::string, std::vector<std::string>> _resourceMap,
    const std::string &_resourceType)
{
  unsigned int ownerCount{0};
  unsigned int resourceCount{0};
  std::cout << "\033[92m\033[1m" << _serverConfig.URL() << "\033[39m\033[0m"
            << std::endl;
  for (auto owner = _resourceMap.begin(); owner != _resourceMap.end(); ++owner)
  {
    ownerCount++;

    // Owner indentation
    bool lastOwner = owner == std::prev(_resourceMap.end());
    if (lastOwner)
      std::cout << "└──";
    else
      std::cout << "├──";

    // Owner name
    std::cout << " \033[93m\033[1m" << owner->first << "\033[39m\033[0m"
              << std::endl;

    // Resources
    for (auto resource = owner->second.begin(); resource != owner->second.end();
        ++resource)
    {
      resourceCount++;

      // Resource indentation
      if (lastOwner)
        std::cout << "    ";
      else
        std::cout << "│   ";

      if (resource == std::prev(owner->second.end()))
        std::cout << "└── ";
      else
        std::cout << "├── ";

      // Resource name
      std::cout << *resource << std::endl;
    }
  }

  std::cout << "\033[36m" << ownerCount << " owners, " << resourceCount
            << " " << _resourceType << "\033[39m" << std::endl;
}

//////////////////////////////////////////////////
/// \brief Print resources in a machine readable manner
/// \param[in] _serverConfig Server configuration
/// \param[in] _resourceMap Key is owner name, value is vector of resources
/// \param[in] _resourceType Type, such as "models"
extern "C" void uglyPrint(
    const ignition::fuel_tools::ServerConfig _serverConfig,
    std::map<std::string, std::vector<std::string>> _resourceMap,
    const std::string &_resourceType)
{
  CURL *curl = curl_easy_init();
  for (auto owner = _resourceMap.begin(); owner != _resourceMap.end(); ++owner)
  {
    for (auto resource : owner->second)
    {
      auto encodedRes =
          curl_easy_escape(curl, resource.c_str(), resource.size());

      std::cout << _serverConfig.URL() << "/" << _serverConfig.Version() << "/"
                << owner->first << "/" << _resourceType << "/"
                << std::string(encodedRes) << std::endl;
    }
  }
}

//////////////////////////////////////////////////
/// \brief Fill a map with all models from a server
/// \param[in] _client Fuel client
/// \param[in] _server Server configuration
/// \param[out] _resourceMap Key is owner name, value is vector of resources
/// \return True if successful, will fail if there's a server error or if the
/// server has no models yet.
extern "C" bool getAllModels(
    const ignition::fuel_tools::FuelClient &_client,
    const ignition::fuel_tools::ServerConfig &_server,
    std::map<std::string, std::vector<std::string>> &_resourceMap)
{
  auto iter = _client.Models(_server);

  if (!iter)
  {
    std::cout <<
        "Either failed to fetch model list, or server has no models yet."
        << std::endl;
    return false;
  }

  // Rearrange by user
  // key: user name
  // value: vector of model names
  for (; iter; ++iter)
  {
    _resourceMap[iter->Identification().Owner()].push_back(
        iter->Identification().Name());
  }

  return true;
}

//////////////////////////////////////////////////
/// \brief Fill a map with all models from an owner
/// \param[in] _client Fuel client
/// \param[in] _modelId Identifier for models to be returned
/// \param[out] _resourceMap Key is owner name, value is vector of resources
/// \return True if successful, will fail if there's a server error or if the
/// server has no models yet.
extern "C" bool getOwnerModels(
    const ignition::fuel_tools::FuelClient &_client,
    const ignition::fuel_tools::ModelIdentifier &_modelId,
    std::map<std::string, std::vector<std::string>> &_resourceMap)
{
  // Dummy server config not used, will be deprecated on version 2
  ignition::fuel_tools::ServerConfig server;
  auto iter = _client.Models(server, _modelId);

  if (!iter)
  {
    std::cout <<
        "Either failed to fetch model list, or server has no models yet."
        << std::endl;
    return false;
  }

  // Rearrange by user
  // key: user name
  // value: vector of model names
  for (; iter; ++iter)
  {
    _resourceMap[iter->Identification().Owner()].push_back(
        iter->Identification().Name());
  }

  return true;
}

//////////////////////////////////////////////////
extern "C" IGNITION_FUEL_TOOLS_VISIBLE char *ignitionVersion()
{
  return strdup(IGNITION_FUEL_TOOLS_VERSION_FULL);
}

//////////////////////////////////////////////////
extern "C" IGNITION_FUEL_TOOLS_VISIBLE int listModels(const char *_url,
    const char *_owner, const char *_raw)
{
  std::string url{_url};
  std::string owner{_owner};
  std::string rawStr{_raw};
  std::transform(rawStr.begin(), rawStr.end(),
                 rawStr.begin(), ::tolower);
  bool pretty = rawStr != "true";

  // Client
  ignition::fuel_tools::ClientConfig conf;
  if (!url.empty())
  {
    ignition::fuel_tools::ServerConfig serverConf;
    serverConf.URL(url);
    conf.AddServer(serverConf);
  }
  else
  {
    conf.LoadConfig();
  }

  conf.SetUserAgent("FuelTools " IGNITION_FUEL_TOOLS_VERSION_FULL);

  // Filter
  ignition::fuel_tools::ModelIdentifier modelId;
  if (!owner.empty())
    modelId.Owner(owner);

  ignition::fuel_tools::FuelClient client(conf);

  // Get models
  for (auto server : conf.Servers())
  {
    modelId.Server(server);

    if (pretty)
    {
      std::cout << "Fetching model list from " << server.URL() << "..."
                << std::endl;
    }

    auto startTime = std::chrono::high_resolution_clock::now();

    std::map<std::string, std::vector<std::string>> modelsMap;

    // All models
    if (owner.empty())
    {
      if (!getAllModels(client, server, modelsMap))
        return false;
    }
    else
    {
      if (!getOwnerModels(client, modelId, modelsMap))
        return false;
    }

    auto endTime = std::chrono::high_resolution_clock::now();
    auto duration = std::chrono::duration_cast<std::chrono::milliseconds>(
        endTime - startTime);

    if (pretty)
    {
      std::cout << "Received model list (took " << duration.count() << "ms)."
                << std::endl;
    }

    // Print all models
    if (pretty)
      prettyPrint(server, modelsMap, "models");
    else
      uglyPrint(server, modelsMap, "models");
  }

  return true;
}

//////////////////////////////////////////////////
extern "C" IGNITION_FUEL_TOOLS_VISIBLE int downloadUrl(const char *_url)
{
  std::string urlStr{_url};
  ignition::common::URI url(urlStr);
  if (!url.Valid())
  {
    std::cout << "Download failed: Malformed URL" << std::endl;
    return false;
  }

  // Client
  ignition::fuel_tools::ClientConfig conf;
  conf.LoadConfig();
  conf.SetUserAgent("FuelTools " IGNITION_FUEL_TOOLS_VERSION_FULL);

  ignition::fuel_tools::FuelClient client(conf);

  // Model?
  ignition::fuel_tools::ModelIdentifier model;
  if (client.ParseModelUrl(url, model))
  {
    // Download
<<<<<<< HEAD
    std::cout << "Downloading model: " << "\033[36m" << std::endl
              << model.AsString("  ") << "\033[39m" << std::endl;
=======
    if (ignition::common::Console::Verbosity() >= 3)
    {
      std::cout << "Downloading model: " << "\033[36m" << std::endl
                << model.AsPrettyString("  ") << "\033[39m" << std::endl;
    }

    if (model.Version() != 0)
    {
      ignwarn << "Requested version [" << model.VersionStr()  << "], but "
              << "currently only the model's latest (tip) version is supported."
              << std::endl;
    }
>>>>>>> 98130bed

    ignition::fuel_tools::ServerConfig srv;
    auto result = client.DownloadModel(srv, model);

    if (!result)
    {
      std::cout << "Download failed." << std::endl;
      return false;
    }
  }
  else
  {
    std::cout << "Invalid URL: only models can be downloaded so far."
              << std::endl;
    return false;
  }

<<<<<<< HEAD
  std::cout << "Download succeeded." << std::endl;
=======
  if (ignition::common::Console::Verbosity() >= 3)
  {
    std::cout << "Download succeeded." << std::endl;
  }
>>>>>>> 98130bed
  return true;
}

//////////////////////////////////////////////////
<<<<<<< HEAD
extern "C" IGNITION_FUEL_TOOLS_VISIBLE void cmdVerbose(const char *_verbosity)
=======
extern "C" IGNITION_FUEL_TOOLS_VISIBLE void cmdVerbosity(const char *_verbosity)
>>>>>>> 98130bed
{
  ignition::common::Console::SetVerbosity(std::atoi(_verbosity));
}
<|MERGE_RESOLUTION|>--- conflicted
+++ resolved
@@ -293,10 +293,6 @@
   if (client.ParseModelUrl(url, model))
   {
     // Download
-<<<<<<< HEAD
-    std::cout << "Downloading model: " << "\033[36m" << std::endl
-              << model.AsString("  ") << "\033[39m" << std::endl;
-=======
     if (ignition::common::Console::Verbosity() >= 3)
     {
       std::cout << "Downloading model: " << "\033[36m" << std::endl
@@ -309,7 +305,6 @@
               << "currently only the model's latest (tip) version is supported."
               << std::endl;
     }
->>>>>>> 98130bed
 
     ignition::fuel_tools::ServerConfig srv;
     auto result = client.DownloadModel(srv, model);
@@ -327,23 +322,15 @@
     return false;
   }
 
-<<<<<<< HEAD
-  std::cout << "Download succeeded." << std::endl;
-=======
   if (ignition::common::Console::Verbosity() >= 3)
   {
     std::cout << "Download succeeded." << std::endl;
   }
->>>>>>> 98130bed
   return true;
 }
 
 //////////////////////////////////////////////////
-<<<<<<< HEAD
-extern "C" IGNITION_FUEL_TOOLS_VISIBLE void cmdVerbose(const char *_verbosity)
-=======
 extern "C" IGNITION_FUEL_TOOLS_VISIBLE void cmdVerbosity(const char *_verbosity)
->>>>>>> 98130bed
 {
   ignition::common::Console::SetVerbosity(std::atoi(_verbosity));
 }
