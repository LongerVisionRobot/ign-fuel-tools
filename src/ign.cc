--- conflicted
+++ resolved
@@ -47,13 +47,8 @@
 {
   unsigned int ownerCount{0};
   unsigned int resourceCount{0};
-<<<<<<< HEAD
   std::cout << "\033[92m\033[1m" << _serverConfig.Url().Str()
             << "\033[39m\033[0m" << std::endl;
-=======
-  std::cout << "\033[92m\033[1m" << _serverConfig.URL() << "\033[39m\033[0m"
-            << std::endl;
->>>>>>> 46fc44d8
   for (auto owner = _resourceMap.begin(); owner != _resourceMap.end(); ++owner)
   {
     ownerCount++;
@@ -113,13 +108,8 @@
       auto encodedRes =
           curl_easy_escape(curl, resource.c_str(), resource.size());
 
-<<<<<<< HEAD
       std::cout << _serverConfig.Url().Str() << "/" << _serverConfig.Version()
                 << "/" << owner->first << "/" << _resourceType << "/"
-=======
-      std::cout << _serverConfig.URL() << "/" << _serverConfig.Version() << "/"
-                << owner->first << "/" << _resourceType << "/"
->>>>>>> 46fc44d8
                 << std::string(encodedRes) << std::endl;
     }
   }
@@ -217,11 +207,7 @@
   if (!url.empty())
   {
     ignition::fuel_tools::ServerConfig serverConf;
-<<<<<<< HEAD
     serverConf.SetUrl(ignition::common::URI(url));
-=======
-    serverConf.URL(url);
->>>>>>> 46fc44d8
     conf.AddServer(serverConf);
   }
   else
@@ -234,22 +220,18 @@
   // Filter
   ignition::fuel_tools::ModelIdentifier modelId;
   if (!owner.empty())
-    modelId.Owner(owner);
+    modelId.SetOwner(owner);
 
   ignition::fuel_tools::FuelClient client(conf);
 
   // Get models
   for (auto server : conf.Servers())
   {
-    modelId.Server(server);
+    modelId.SetServer(server);
 
     if (pretty)
     {
-<<<<<<< HEAD
       std::cout << "Fetching model list from " << server.Url().Str() << "..."
-=======
-      std::cout << "Fetching model list from " << server.URL() << "..."
->>>>>>> 46fc44d8
                 << std::endl;
     }
 
