--- conflicted
+++ resolved
@@ -514,14 +514,8 @@
       << _prefix << "Description: " << this->Description() << std::endl
       << _prefix << "File size: " << this->FileSize() << std::endl
       << _prefix << "Upload date: " << this->UploadDate() << std::endl
-<<<<<<< HEAD
-      << _prefix << "UUID: " << this->Uuid() << std::endl
       << _prefix << "Likes: " << this->LikeCount() << std::endl
       << _prefix << "Downloads: " << this->DownloadCount() << std::endl
-=======
-      << _prefix << "Likes: " << this->Likes() << std::endl
-      << _prefix << "Downloads: " << this->Downloads() << std::endl
->>>>>>> 5d7fd8bf
       << _prefix << "License name: " << this->LicenseName() << std::endl
       << _prefix << "License URL: " << this->LicenseUrl() << std::endl
       << _prefix << "License image URL: " << this->LicenseImageUrl()
