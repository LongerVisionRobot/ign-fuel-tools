/*
 * Copyright (C) 2017 Open Source Robotics Foundation
 *
 * Licensed under the Apache License, Version 2.0 (the "License");
 * you may not use this file except in compliance with the License.
 * You may obtain a copy of the License at
 *
 *     http://www.apache.org/licenses/LICENSE-2.0
 *
 * Unless required by applicable law or agreed to in writing, software
 * distributed under the License is distributed on an "AS IS" BASIS,
 * WITHOUT WARRANTIES OR CONDITIONS OF ANY KIND, either express or implied.
 * See the License for the specific language governing permissions and
 * limitations under the License.
 *
*/

#include <gtest/gtest.h>
#include <fstream>
#include <string>
#include <ignition/common/Filesystem.hh>
#include <ignition/common/Util.hh>
#include "ignition/fuel_tools/ClientConfig.hh"
#include "test/test_config.h"

using namespace ignition;
using namespace fuel_tools;

/////////////////////////////////////////////////
/// \brief Get home directory.
/// \return Home directory or empty string if home wasn't found.
/// \ToDo: Move this function to ignition::common::Filesystem
std::string homePath()
{
  std::string homePath;
#ifndef _WIN32
  ignition::common::env("HOME", homePath);
#else
  ignition::common::env("HOMEPATH", homePath);
#endif

  return homePath;
}

/////////////////////////////////////////////////
/// \brief Initially no servers in config
TEST(ClientConfig, InitiallyNoServers)
{
  ClientConfig config;
  EXPECT_EQ(0u, config.Servers().size());
}

/////////////////////////////////////////////////
/// \brief Servers can be added
TEST(ClientConfig, ServersCanBeAdded)
{
  ClientConfig config;
  ServerConfig srv;
  srv.URL("http://asdf");
  config.AddServer(srv);

  ASSERT_EQ(1u, config.Servers().size());
  EXPECT_EQ(std::string("http://asdf"), config.Servers().front().URL());
}

/////////////////////////////////////////////////
/// \brief We can load the default configuration file.
TEST(ClientConfig, CustomDefaultConfiguration)
{
  ClientConfig config;
  config.SetConfigPath(TEST_IGNITION_FUEL_INITIAL_CONFIG_PATH);
  config.LoadConfig();

  ASSERT_EQ(1u, config.Servers().size());
  EXPECT_EQ("https://api.ignitionfuel.org",
    config.Servers().front().URL());

  std::string defaultCacheLocation = ignition::common::joinPaths(
    homePath(), ".ignition", "fuel");
  EXPECT_EQ(defaultCacheLocation, config.CacheLocation());
}

/////////////////////////////////////////////////
/// \brief We can load custom settings in a configuration file.
TEST(ClientConfig, CustomConfiguration)
{
  ClientConfig config;

  // Create a temporary file with the configuration.
  std::ofstream ofs;
  std::string testPath = "test_conf.yaml";
  ofs.open(testPath, std::ofstream::out | std::ofstream::app);

  ofs << "---"                                    << std::endl
      << "# The list of servers."                 << std::endl
      << "servers:"                               << std::endl
      << "  -"                                    << std::endl
      << "    name: osrf"                         << std::endl
      << "    url: https://api.ignitionfuel.org"  << std::endl
      << ""                                       << std::endl
      << "  -"                                    << std::endl
      << "    name: another_server"               << std::endl
      << "    url: https://myserver"              << std::endl
      << ""                                       << std::endl
      << "# Where are the assets stored in disk." << std::endl
      << "cache:"                                 << std::endl
      << "  path: /tmp/ignition/fuel"             << std::endl
      << std::endl;

  config.SetConfigPath(testPath);
  EXPECT_TRUE(config.LoadConfig());

  ASSERT_EQ(2u, config.Servers().size());
  EXPECT_EQ("https://api.ignitionfuel.org",
    config.Servers().front().URL());
  EXPECT_EQ("https://myserver",
    config.Servers().back().URL());

  EXPECT_EQ("/tmp/ignition/fuel", config.CacheLocation());

  // Remove the configuration file.
  EXPECT_TRUE(ignition::common::removeFile(testPath));
}

/////////////////////////////////////////////////
/// \brief A server contains an already used name.
TEST(ClientConfig, RepeatedServerURLConfiguration)
{
  ClientConfig config;

  // Create a temporary file with the configuration.
  std::ofstream ofs;
  std::string testPath = "test_conf.yaml";
  ofs.open(testPath, std::ofstream::out | std::ofstream::app);

  ofs << "---"                                    << std::endl
      << "# The list of servers."                 << std::endl
      << "servers:"                               << std::endl
      << "  -"                                    << std::endl
      << "    name: osrf"                         << std::endl
      << "    url: https://api.ignitionfuel.org"  << std::endl
      << ""                                       << std::endl
      << "  -"                                    << std::endl
      << "    name: osrf"                         << std::endl
      << "    url: https://myserver"              << std::endl
      << ""                                       << std::endl
      << "# Where are the assets stored in disk." << std::endl
      << "cache:"                                 << std::endl
      << "  path: /tmp/ignition/fuel"             << std::endl
      << std::endl;

  config.SetConfigPath(testPath);
  EXPECT_FALSE(config.LoadConfig());

  // Remove the configuration file.
  EXPECT_TRUE(ignition::common::removeFile(testPath));
}

/////////////////////////////////////////////////
/// \brief A server contains an already used URL.
TEST(ClientConfig, RepeatedServerConfiguration)
{
  ClientConfig config;

  // Create a temporary file with the configuration.
  std::ofstream ofs;
  std::string testPath = "test_conf.yaml";
  ofs.open(testPath, std::ofstream::out | std::ofstream::app);

  ofs << "---"                                    << std::endl
      << "# The list of servers."                 << std::endl
      << "servers:"                               << std::endl
      << "  -"                                    << std::endl
      << "    name: osrf"                         << std::endl
      << "    url: https://api.ignitionfuel.org"  << std::endl
      << ""                                       << std::endl
      << "  -"                                    << std::endl
      << "    name: another_server"               << std::endl
      << "    url: https://api.ignitionfuel.org"  << std::endl
      << ""                                       << std::endl
      << "# Where are the assets stored in disk." << std::endl
      << "cache:"                                 << std::endl
      << "  path: /tmp/ignition/fuel"             << std::endl
      << std::endl;

  config.SetConfigPath(testPath);
  EXPECT_FALSE(config.LoadConfig());

  // Remove the configuration file.
  EXPECT_TRUE(ignition::common::removeFile(testPath));
}

/////////////////////////////////////////////////
/// \brief A server without name is not valid.
TEST(ClientConfig, NoServerNameConfiguration)
{
  ClientConfig config;

  // Create a temporary file with the configuration.
  std::ofstream ofs;
  std::string testPath = "test_conf.yaml";
  ofs.open(testPath, std::ofstream::out | std::ofstream::app);

  ofs << "---"                                    << std::endl
      << "# The list of servers."                 << std::endl
      << "servers:"                               << std::endl
      << "  -"                                    << std::endl
      << "    url: https://api.ignitionfuel.org"  << std::endl
      << std::endl;

  config.SetConfigPath(testPath);
  EXPECT_FALSE(config.LoadConfig());

  // Remove the configuration file.
  EXPECT_TRUE(ignition::common::removeFile(testPath));
}

/////////////////////////////////////////////////
/// \brief A server with an empty name is not valid.
TEST(ClientConfig, EmptyServerNameConfiguration)
{
  ClientConfig config;

  // Create a temporary file with the configuration.
  std::ofstream ofs;
  std::string testPath = "test_conf.yaml";
  ofs.open(testPath, std::ofstream::out | std::ofstream::app);

  ofs << "---"                                    << std::endl
      << "# The list of servers."                 << std::endl
      << "servers:"                               << std::endl
      << "  -"                                    << std::endl
      << "    name: "                             << std::endl
      << "    url: https://api.ignitionfuel.org"  << std::endl
      << std::endl;

  config.SetConfigPath(testPath);
  EXPECT_FALSE(config.LoadConfig());

  // Remove the configuration file.
  EXPECT_TRUE(ignition::common::removeFile(testPath));
}

/////////////////////////////////////////////////
/// \brief A server without URL is not valid.
TEST(ClientConfig, NoServerURLConfiguration)
{
  ClientConfig config;

  // Create a temporary file with the configuration.
  std::ofstream ofs;
  std::string testPath = "test_conf.yaml";
  ofs.open(testPath, std::ofstream::out | std::ofstream::app);

  ofs << "---"                                    << std::endl
      << "# The list of servers."                 << std::endl
      << "servers:"                               << std::endl
      << "  -"                                    << std::endl
      << "    name: osrf"  << std::endl
      << std::endl;

  config.SetConfigPath(testPath);
  EXPECT_FALSE(config.LoadConfig());

  // Remove the configuration file.
  EXPECT_TRUE(ignition::common::removeFile(testPath));
}

/////////////////////////////////////////////////
/// \brief A server with an empty URL is not valid.
TEST(ClientConfig, EmptyServerURLConfiguration)
{
  ClientConfig config;

  // Create a temporary file with the configuration.
  std::ofstream ofs;
  std::string testPath = "test_conf.yaml";
  ofs.open(testPath, std::ofstream::out | std::ofstream::app);

  ofs << "---"                                    << std::endl
      << "# The list of servers."                 << std::endl
      << "servers:"                               << std::endl
      << "  -"                                    << std::endl
      << "    name: osrf"                         << std::endl
      << "    url: "                              << std::endl
      << std::endl;

  config.SetConfigPath(testPath);
  EXPECT_FALSE(config.LoadConfig());

  // Remove the configuration file.
  EXPECT_TRUE(ignition::common::removeFile(testPath));
}

/////////////////////////////////////////////////
/// \brief The "cache" option requires to set "path".
TEST(ClientConfig, NoCachePathConfiguration)
{
  ClientConfig config;

  // Create a temporary file with the configuration.
  std::ofstream ofs;
  std::string testPath = "test_conf.yaml";
  ofs.open(testPath, std::ofstream::out | std::ofstream::app);

  ofs << "---"    << std::endl
      << "cache:" << std::endl
      << std::endl;

  config.SetConfigPath(testPath);
  EXPECT_FALSE(config.LoadConfig());

  // Remove the configuration file.
  EXPECT_TRUE(ignition::common::removeFile(testPath));
}

/////////////////////////////////////////////////
/// \brief The path parameter cannot be empty.
TEST(ClientConfig, EmptyCachePathConfiguration)
{
  ClientConfig config;

  // Create a temporary file with the configuration.
  std::ofstream ofs;
  std::string testPath = "test_conf.yaml";
  ofs.open(testPath, std::ofstream::out | std::ofstream::app);

  ofs << "---"     << std::endl
      << "cache:"  << std::endl
      << "  path:" << std::endl
      << std::endl;

  config.SetConfigPath(testPath);
  EXPECT_FALSE(config.LoadConfig());

  // Remove the configuration file.
  EXPECT_TRUE(ignition::common::removeFile(testPath));
}

/////////////////////////////////////////////////
<<<<<<< HEAD
TEST(ServerConfig, Url)
{
  // Invalid URL string
  {
    ServerConfig srv;
    srv.URL("asdf");
    EXPECT_TRUE(srv.URL().empty());
  }

  // Valid URL
  {
    ServerConfig srv;
    srv.URL("http://banana:8080");
    EXPECT_EQ("http://banana:8080", srv.URL());
    EXPECT_EQ("http", srv.Url().Scheme());
    EXPECT_EQ("banana:8080", srv.Url().Path().Str());
  }

  // Trailing /
  {
    ServerConfig srv;
    srv.URL("http://banana:8080/");
    EXPECT_EQ("http://banana:8080", srv.URL());
  }

  // Set from URI
  {
    auto url = common::URI();
    url.SetScheme("http");
    url.Path() = common::URIPath("banana:8080");

    ServerConfig srv;
    srv.SetUrl(url);
    EXPECT_EQ("http://banana:8080", srv.URL());
    EXPECT_EQ("http", srv.Url().Scheme());
    EXPECT_EQ("banana:8080", srv.Url().Path().Str());
  }
=======
TEST(ClientConfig, UserAgent)
{
  ClientConfig config;
  EXPECT_EQ("IgnitionFuelTools-" IGNITION_FUEL_TOOLS_VERSION_FULL,
            config.UserAgent());

  config.SetUserAgent("my_user_agent");
  EXPECT_EQ("my_user_agent", config.UserAgent());
}

/////////////////////////////////////////////////
TEST(ServerConfig, APIKey)
{
  ServerConfig config;
  EXPECT_TRUE(config.APIKey().empty());

  config.APIKey("my_api_key");
  EXPECT_EQ("my_api_key", config.APIKey());

  config.APIKey("my_other_api_key");
  EXPECT_EQ("my_other_api_key", config.APIKey());
>>>>>>> 38fe9a26
}

//////////////////////////////////////////////////
int main(int argc, char **argv)
{
  ::testing::InitGoogleTest(&argc, argv);
  return RUN_ALL_TESTS();
}<|MERGE_RESOLUTION|>--- conflicted
+++ resolved
@@ -338,7 +338,30 @@
 }
 
 /////////////////////////////////////////////////
-<<<<<<< HEAD
+TEST(ClientConfig, UserAgent)
+{
+  ClientConfig config;
+  EXPECT_EQ("IgnitionFuelTools-" IGNITION_FUEL_TOOLS_VERSION_FULL,
+            config.UserAgent());
+
+  config.SetUserAgent("my_user_agent");
+  EXPECT_EQ("my_user_agent", config.UserAgent());
+}
+
+/////////////////////////////////////////////////
+TEST(ServerConfig, APIKey)
+{
+  ServerConfig config;
+  EXPECT_TRUE(config.APIKey().empty());
+
+  config.APIKey("my_api_key");
+  EXPECT_EQ("my_api_key", config.APIKey());
+
+  config.APIKey("my_other_api_key");
+  EXPECT_EQ("my_other_api_key", config.APIKey());
+}
+
+/////////////////////////////////////////////////
 TEST(ServerConfig, Url)
 {
   // Invalid URL string
@@ -376,29 +399,6 @@
     EXPECT_EQ("http", srv.Url().Scheme());
     EXPECT_EQ("banana:8080", srv.Url().Path().Str());
   }
-=======
-TEST(ClientConfig, UserAgent)
-{
-  ClientConfig config;
-  EXPECT_EQ("IgnitionFuelTools-" IGNITION_FUEL_TOOLS_VERSION_FULL,
-            config.UserAgent());
-
-  config.SetUserAgent("my_user_agent");
-  EXPECT_EQ("my_user_agent", config.UserAgent());
-}
-
-/////////////////////////////////////////////////
-TEST(ServerConfig, APIKey)
-{
-  ServerConfig config;
-  EXPECT_TRUE(config.APIKey().empty());
-
-  config.APIKey("my_api_key");
-  EXPECT_EQ("my_api_key", config.APIKey());
-
-  config.APIKey("my_other_api_key");
-  EXPECT_EQ("my_other_api_key", config.APIKey());
->>>>>>> 38fe9a26
 }
 
 //////////////////////////////////////////////////
