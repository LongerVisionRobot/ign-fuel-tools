/*
 * Copyright (C) 2017 Open Source Robotics Foundation
 *
 * Licensed under the Apache License, Version 2.0 (the "License");
 * you may not use this file except in compliance with the License.
 * You may obtain a copy of the License at
 *
 *     http://www.apache.org/licenses/LICENSE-2.0
 *
 * Unless required by applicable law or agreed to in writing, software
 * distributed under the License is distributed on an "AS IS" BASIS,
 * WITHOUT WARRANTIES OR CONDITIONS OF ANY KIND, either express or implied.
 * See the License for the specific language governing permissions and
 * limitations under the License.
 *
*/

#include <gtest/gtest.h>
#include <fstream>
#include <string>
#include <ignition/common/Console.hh>
#include <ignition/common/Filesystem.hh>
#include <ignition/common/Util.hh>
#include "ignition/fuel_tools/ClientConfig.hh"
#include "test/test_config.h"

using namespace ignition;
using namespace fuel_tools;

/////////////////////////////////////////////////
/// \brief Get home directory.
/// \return Home directory or empty string if home wasn't found.
/// \ToDo: Move this function to ignition::common::Filesystem
std::string homePath()
{
  std::string homePath;
#ifndef _WIN32
  ignition::common::env("HOME", homePath);
#else
  ignition::common::env("HOMEPATH", homePath);
#endif

  return homePath;
}

/////////////////////////////////////////////////
/// \brief Initially no servers in config
TEST(ClientConfig, InitiallyNoServers)
{
  ClientConfig config;
  EXPECT_EQ(0u, config.Servers().size());
}

/////////////////////////////////////////////////
/// \brief Servers can be added
TEST(ClientConfig, ServersCanBeAdded)
{
  ClientConfig config;
  ServerConfig srv;
  srv.URL("http://asdf");
  config.AddServer(srv);

  ASSERT_EQ(1u, config.Servers().size());
  EXPECT_EQ(std::string("http://asdf"), config.Servers().front().URL());
}

/////////////////////////////////////////////////
/// \brief We can load the default configuration file.
TEST(ClientConfig, CustomDefaultConfiguration)
{
  ClientConfig config;
  config.SetConfigPath(TEST_IGNITION_FUEL_INITIAL_CONFIG_PATH);
  config.LoadConfig();

  ASSERT_EQ(1u, config.Servers().size());
  EXPECT_EQ("https://api.ignitionfuel.org",
    config.Servers().front().URL());

  std::string defaultCacheLocation = ignition::common::joinPaths(
    homePath(), ".ignition", "fuel");
  EXPECT_EQ(defaultCacheLocation, config.CacheLocation());
}

/////////////////////////////////////////////////
/// \brief We can load custom settings in a configuration file.
TEST(ClientConfig, CustomConfiguration)
{
  ClientConfig config;

  // Create a temporary file with the configuration.
  std::ofstream ofs;
  std::string testPath = "test_conf.yaml";
  ofs.open(testPath, std::ofstream::out | std::ofstream::app);

  ofs << "---"                                    << std::endl
      << "# The list of servers."                 << std::endl
      << "servers:"                               << std::endl
      << "  -"                                    << std::endl
      << "    url: https://api.ignitionfuel.org"  << std::endl
      << ""                                       << std::endl
      << "  -"                                    << std::endl
      << "    url: https://myserver"              << std::endl
      << ""                                       << std::endl
      << "# Where are the assets stored in disk." << std::endl
      << "cache:"                                 << std::endl
      << "  path: /tmp/ignition/fuel"             << std::endl
      << std::endl;

  config.SetConfigPath(testPath);
  EXPECT_TRUE(config.LoadConfig());

  ASSERT_EQ(2u, config.Servers().size());
  EXPECT_EQ("https://api.ignitionfuel.org",
    config.Servers().front().URL());
  EXPECT_EQ("https://myserver",
    config.Servers().back().URL());

  EXPECT_EQ("/tmp/ignition/fuel", config.CacheLocation());

  // Remove the configuration file.
  EXPECT_TRUE(ignition::common::removeFile(testPath));
}

/////////////////////////////////////////////////
/// \brief A server contains an already used URL.
TEST(ClientConfig, RepeatedServerConfiguration)
{
  ClientConfig config;

  // Create a temporary file with the configuration.
  std::ofstream ofs;
  std::string testPath = "test_conf.yaml";
  ofs.open(testPath, std::ofstream::out | std::ofstream::app);

  ofs << "---"                                    << std::endl
      << "# The list of servers."                 << std::endl
      << "servers:"                               << std::endl
      << "  -"                                    << std::endl
      << "    url: https://api.ignitionfuel.org"  << std::endl
      << ""                                       << std::endl
      << "  -"                                    << std::endl
      << "    url: https://api.ignitionfuel.org"  << std::endl
      << ""                                       << std::endl
      << "# Where are the assets stored in disk." << std::endl
      << "cache:"                                 << std::endl
      << "  path: /tmp/ignition/fuel"             << std::endl
      << std::endl;

  config.SetConfigPath(testPath);
  EXPECT_FALSE(config.LoadConfig());

  // Remove the configuration file.
  EXPECT_TRUE(ignition::common::removeFile(testPath));
}

/////////////////////////////////////////////////
/// \brief A server without URL is not valid.
TEST(ClientConfig, NoServerURLConfiguration)
{
  ClientConfig config;

  // Create a temporary file with the configuration.
  std::ofstream ofs;
  std::string testPath = "test_conf.yaml";
  ofs.open(testPath, std::ofstream::out | std::ofstream::app);

  ofs << "---"                                    << std::endl
      << "# The list of servers."                 << std::endl
      << "servers:"                               << std::endl
      << "  -"                                    << std::endl
      << "    banana: coconut"                           << std::endl
      << std::endl;

  config.SetConfigPath(testPath);
  EXPECT_FALSE(config.LoadConfig());

  // Remove the configuration file.
  EXPECT_TRUE(ignition::common::removeFile(testPath));
}

/////////////////////////////////////////////////
/// \brief A server with an empty URL is not valid.
TEST(ClientConfig, EmptyServerURLConfiguration)
{
  ClientConfig config;

  // Create a temporary file with the configuration.
  std::ofstream ofs;
  std::string testPath = "test_conf.yaml";
  ofs.open(testPath, std::ofstream::out | std::ofstream::app);

  ofs << "---"                                    << std::endl
      << "# The list of servers."                 << std::endl
      << "servers:"                               << std::endl
      << "  -"                                    << std::endl
      << "    url: "                              << std::endl
      << std::endl;

  config.SetConfigPath(testPath);
  EXPECT_FALSE(config.LoadConfig());

  // Remove the configuration file.
  EXPECT_TRUE(ignition::common::removeFile(testPath));
}

/////////////////////////////////////////////////
/// \brief The "cache" option requires to set "path".
TEST(ClientConfig, NoCachePathConfiguration)
{
  ClientConfig config;

  // Create a temporary file with the configuration.
  std::ofstream ofs;
  std::string testPath = "test_conf.yaml";
  ofs.open(testPath, std::ofstream::out | std::ofstream::app);

  ofs << "---"    << std::endl
      << "cache:" << std::endl
      << std::endl;

  config.SetConfigPath(testPath);
  EXPECT_FALSE(config.LoadConfig());

  // Remove the configuration file.
  EXPECT_TRUE(ignition::common::removeFile(testPath));
}

/////////////////////////////////////////////////
/// \brief The path parameter cannot be empty.
TEST(ClientConfig, EmptyCachePathConfiguration)
{
  ClientConfig config;

  // Create a temporary file with the configuration.
  std::ofstream ofs;
  std::string testPath = "test_conf.yaml";
  ofs.open(testPath, std::ofstream::out | std::ofstream::app);

  ofs << "---"     << std::endl
      << "cache:"  << std::endl
      << "  path:" << std::endl
      << std::endl;

  config.SetConfigPath(testPath);
  EXPECT_FALSE(config.LoadConfig());

  // Remove the configuration file.
  EXPECT_TRUE(ignition::common::removeFile(testPath));
}

/////////////////////////////////////////////////
<<<<<<< HEAD
=======
TEST(ClientConfig, UserAgent)
{
  ClientConfig config;
  EXPECT_EQ("IgnitionFuelTools-" IGNITION_FUEL_TOOLS_VERSION_FULL,
            config.UserAgent());

  config.SetUserAgent("my_user_agent");
  EXPECT_EQ("my_user_agent", config.UserAgent());
}

/////////////////////////////////////////////////
TEST(ServerConfig, APIKey)
{
  ServerConfig config;
  EXPECT_TRUE(config.APIKey().empty());

  config.APIKey("my_api_key");
  EXPECT_EQ("my_api_key", config.APIKey());

  config.APIKey("my_other_api_key");
  EXPECT_EQ("my_other_api_key", config.APIKey());
}

/////////////////////////////////////////////////
>>>>>>> adb3ece0
TEST(ClientConfig, AsString)
{
  common::Console::SetVerbosity(4);
  {
    ClientConfig client;
    std::string str = "Config path: \nCache location: \nServers:\n";
    EXPECT_EQ(str, client.AsString());
  }

  {
    ServerConfig server;
<<<<<<< HEAD
    std::string str = "URL: \nLocal name: \nVersion: 1.0\nAPI key: \n";
=======
    std::string str = "URL: \nVersion: 1.0\nAPI key: \n";
>>>>>>> adb3ece0
    EXPECT_EQ(str, server.AsString());
  }

  {
    ServerConfig srv;
    srv.URL("http://serverurl.com");
    srv.LocalName("local_name");
    srv.Version("2.0");
    srv.APIKey("ABCD");

    auto str = srv.AsString();
    igndbg << str << std::endl;

    EXPECT_NE(str.find("http://serverurl.com"), std::string::npos);
<<<<<<< HEAD
    EXPECT_NE(str.find("local_name"), std::string::npos);
=======
    EXPECT_EQ(str.find("local_name"), std::string::npos);
>>>>>>> adb3ece0
    EXPECT_NE(str.find("2.0"), std::string::npos);
    EXPECT_NE(str.find("ABCD"), std::string::npos);
  }

  {
    ClientConfig client;
    client.SetConfigPath("config/path");
    client.CacheLocation("cache/location");

    ServerConfig srv;
    srv.URL("http://serverurl.com");
    client.AddServer(srv);

    auto str = client.AsString();
    igndbg << str << std::endl;

    EXPECT_NE(str.find("config/path"), std::string::npos);
    EXPECT_NE(str.find("cache/location"), std::string::npos);
    EXPECT_NE(str.find("http://serverurl.com"), std::string::npos);
  }
}

<<<<<<< HEAD
=======
/////////////////////////////////////////////////
TEST(ServerConfig, Url)
{
  // Invalid URL string
  {
    ServerConfig srv;
    srv.URL("asdf");
    EXPECT_TRUE(srv.URL().empty());
  }

  // Valid URL
  {
    ServerConfig srv;
    srv.URL("http://banana:8080");
    EXPECT_EQ("http://banana:8080", srv.URL());
    EXPECT_EQ("http", srv.Url().Scheme());
    EXPECT_EQ("banana:8080", srv.Url().Path().Str());
  }

  // Trailing /
  {
    ServerConfig srv;
    srv.URL("http://banana:8080/");
    EXPECT_EQ("http://banana:8080", srv.URL());
  }

  // Set from URI
  {
    auto url = common::URI();
    url.SetScheme("http");
    url.Path() = common::URIPath("banana:8080");

    ServerConfig srv;
    srv.SetUrl(url);
    EXPECT_EQ("http://banana:8080", srv.URL());
    EXPECT_EQ("http", srv.Url().Scheme());
    EXPECT_EQ("banana:8080", srv.Url().Path().Str());
  }
}

>>>>>>> adb3ece0
//////////////////////////////////////////////////
int main(int argc, char **argv)
{
  ::testing::InitGoogleTest(&argc, argv);
  return RUN_ALL_TESTS();
}<|MERGE_RESOLUTION|>--- conflicted
+++ resolved
@@ -249,8 +249,6 @@
 }
 
 /////////////////////////////////////////////////
-<<<<<<< HEAD
-=======
 TEST(ClientConfig, UserAgent)
 {
   ClientConfig config;
@@ -275,7 +273,6 @@
 }
 
 /////////////////////////////////////////////////
->>>>>>> adb3ece0
 TEST(ClientConfig, AsString)
 {
   common::Console::SetVerbosity(4);
@@ -287,18 +284,13 @@
 
   {
     ServerConfig server;
-<<<<<<< HEAD
-    std::string str = "URL: \nLocal name: \nVersion: 1.0\nAPI key: \n";
-=======
     std::string str = "URL: \nVersion: 1.0\nAPI key: \n";
->>>>>>> adb3ece0
     EXPECT_EQ(str, server.AsString());
   }
 
   {
     ServerConfig srv;
     srv.URL("http://serverurl.com");
-    srv.LocalName("local_name");
     srv.Version("2.0");
     srv.APIKey("ABCD");
 
@@ -306,11 +298,7 @@
     igndbg << str << std::endl;
 
     EXPECT_NE(str.find("http://serverurl.com"), std::string::npos);
-<<<<<<< HEAD
-    EXPECT_NE(str.find("local_name"), std::string::npos);
-=======
     EXPECT_EQ(str.find("local_name"), std::string::npos);
->>>>>>> adb3ece0
     EXPECT_NE(str.find("2.0"), std::string::npos);
     EXPECT_NE(str.find("ABCD"), std::string::npos);
   }
@@ -333,8 +321,6 @@
   }
 }
 
-<<<<<<< HEAD
-=======
 /////////////////////////////////////////////////
 TEST(ServerConfig, Url)
 {
@@ -375,7 +361,6 @@
   }
 }
 
->>>>>>> adb3ece0
 //////////////////////////////////////////////////
 int main(int argc, char **argv)
 {
