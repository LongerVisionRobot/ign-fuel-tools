--- conflicted
+++ resolved
@@ -109,18 +109,12 @@
   /// \brief Regex to parse Ignition Fuel model URLs.
   public: std::unique_ptr<std::regex> urlModelRegex;
 
-<<<<<<< HEAD
   /// \brief Regex to parse Ignition Fuel model file URLs.
   public: std::unique_ptr<std::regex> urlModelFileRegex;
 
   /// \brief Regex to parse Ignition Fuel model unique names.
-  public: std::unique_ptr<std::regex> uniqueNameModelRegex;
-
-  /// \brief Regex to parse Ignition Fuel model file unique names.
   public: std::unique_ptr<std::regex> uniqueNameModelFileRegex;
 
-=======
->>>>>>> 03ee831c
   /// \brief The path where the configuration file is located.
   public: std::string configPath;
 };
@@ -147,15 +141,10 @@
 
   this->dataPtr->urlModelRegex.reset(new std::regex(
     this->dataPtr->kModelUrlRegexStr));
-<<<<<<< HEAD
   this->dataPtr->urlModelFileRegex.reset(new std::regex(
     this->dataPtr->kModelFileUrlRegexStr));
-  this->dataPtr->uniqueNameModelRegex.reset(new std::regex(
-    this->dataPtr->kModelUniqueNameRegexStr));
   this->dataPtr->uniqueNameModelFileRegex.reset(new std::regex(
     this->dataPtr->kModelFileUniqueNameRegexStr));
-=======
->>>>>>> 03ee831c
 }
 
 //////////////////////////////////////////////////
