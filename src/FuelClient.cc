--- conflicted
+++ resolved
@@ -292,63 +292,32 @@
 //////////////////////////////////////////////////
 ModelIter FuelClient::Models(const ModelIdentifier &_id)
 {
-<<<<<<< HEAD
+  return const_cast<const FuelClient*>(this)->Models(_id);
+}
+
+//////////////////////////////////////////////////
+ModelIter FuelClient::Models(const ModelIdentifier &_id) const
+{
   // Check local cache first
   ModelIter localIter = this->dataPtr->cache->MatchingModels(_id);
   if (localIter)
     return localIter;
 
-  ignmsg << _id.UniqueName() << " not found in cache, attempting download\n";
-
   // TODO(nkoenig) try to fetch model directly from a server
   // Note: ign-fuel-server doesn't like URLs ending in /
   common::URIPath path;
-
-  if (!_id.Name().empty())
+  if (!_id.Name().empty() && !_id.Owner().empty())
     path = path / _id.Owner() / "models" / _id.Name();
-  else
+  else if (!_id.Owner().empty())
     path = path / _id.Owner() / "models";
+
+  if (path.Str().empty())
+    return localIter;
+
+  ignmsg << _id.UniqueName() << " not found in cache, attempting download\n";
 
   return ModelIterFactory::Create(this->dataPtr->rest, _id.Server(),
       path.Str());
-=======
-  return const_cast<const FuelClient*>(this)->Models(_id);
->>>>>>> a0a87522
-}
-
-//////////////////////////////////////////////////
-ModelIter FuelClient::Models(const ModelIdentifier &_id) const
-{
-  // Check local cache first
-  ModelIter localIter = this->dataPtr->cache->MatchingModels(_id);
-  if (localIter)
-    return localIter;
-
-  // TODO(nkoenig) try to fetch model directly from a server
-  // Note: ign-fuel-server doesn't like URLs ending in /
-<<<<<<< HEAD
-  common::URIPath path;
-  if (!_id.Name().empty())
-    path = path / _id.Owner() / "models" / _id.Name();
-  else
-    path = path / _id.Owner() / "models";
-
-  return ModelIterFactory::Create(this->dataPtr->rest, _id.Server(),
-      path.Str());
-=======
-  std::string path;
-  if (!_id.Name().empty() && !_id.Owner().empty())
-    path = ignition::common::joinPaths(_id.Owner(), "models", _id.Name());
-  else if (!_id.Owner().empty())
-    path = ignition::common::joinPaths(_id.Owner(), "models");
-
-  if (path.empty())
-    return localIter;
-
-  ignmsg << _id.UniqueName() << " not found in cache, attempting download\n";
-
-  return ModelIterFactory::Create(this->dataPtr->rest, _id.Server(), path);
->>>>>>> a0a87522
 }
 
 //////////////////////////////////////////////////
