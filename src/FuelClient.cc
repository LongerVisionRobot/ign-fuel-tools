/*
 * Copyright (C) 2017 Open Source Robotics Foundation
 *
 * Licensed under the Apache License, Version 2.0 (the "License");
 * you may not use this file except in compliance with the License.
 * You may obtain a copy of the License at
 *
 *     http://www.apache.org/licenses/LICENSE-2.0
 *
 * Unless required by applicable law or agreed to in writing, software
 * distributed under the License is distributed on an "AS IS" BASIS,
 * WITHOUT WARRANTIES OR CONDITIONS OF ANY KIND, either express or implied.
 * See the License for the specific language governing permissions and
 * limitations under the License.
 *
*/

#include <algorithm>
#include <iomanip>
#include <iostream>
#include <memory>
#include <regex>
#include <string>

#include <ignition/common/Console.hh>
#include <ignition/common/Filesystem.hh>
#include <ignition/common/Util.hh>

#include "ignition/fuel_tools/ClientConfig.hh"
#include "ignition/fuel_tools/FuelClient.hh"
#include "ignition/fuel_tools/JSONParser.hh"
#include "ignition/fuel_tools/LocalCache.hh"
#include "ignition/fuel_tools/ModelIdentifier.hh"
#include "ignition/fuel_tools/ModelIterPrivate.hh"
#include "ignition/fuel_tools/REST.hh"
#include "ignition/fuel_tools/RestClient.hh"
<<<<<<< HEAD
=======
#include "ignition/fuel_tools/WorldIdentifier.hh"
#include "ignition/fuel_tools/WorldIterPrivate.hh"
>>>>>>> 7169d18a

using namespace ignition;
using namespace fuel_tools;

/// \brief Private Implementation
class ignition::fuel_tools::FuelClientPrivate
{
  /// \brief A model URL,
  /// E.g.: https://api.ignitionfuel.org/1.0/caguero/models/Beer/2
  /// Where the API version and the model version are optional.
  public: const std::string kModelUrlRegexStr{
    // Method
    "^([[:alnum:]\\.\\+\\-]+):\\/\\/"
    // Server
    "([^\\/\\s]+)\\/+"
    // API Version
    "([0-9]+[.][0-9]+)?\\/*"
    // Owner
    "([^\\/\\s]+)\\/+"
    // "models"
    "models\\/+"
    // Name
    "([^\\/]+)\\/*"
    // Version
    "([0-9]*|tip)"};

  /// \brief A world URL,
  /// E.g.: https://api.ignitionfuel.org/1.0/openrobotics/worlds/Empty/1
  /// Where the API version and the world version are optional.
  public: const std::string kWorldUrlRegexStr{
    // Method
    "^([[:alnum:]\\.\\+\\-]+):\\/\\/"
    // Server
    "([^\\/\\s]+)\\/+"
    // API Version
    "([0-9]+[.][0-9]+)?\\/*"
    // Owner
    "([^\\/\\s]+)\\/+"
    // "worlds"
    "worlds\\/+"
    // Name
    "([^\\/]+)\\/*"
    // Version
    "([0-9]*|tip)"};

  /// \brief A model file URL,
  /// E.g.: https://server.org/1.0/owner/models/modelname/files/meshes/mesh.dae
  /// Where the API version is optional, but the model version is required.
  public: const std::string kModelFileUrlRegexStr{
    // Method
    "^([[:alnum:]\\.\\+\\-]+):\\/\\/"
    // Server
    "([^\\/\\s]+)\\/+"
    // API Version
    "([0-9]+[.][0-9]+)?\\/*"
    // Owner
    "([^\\/\\s]+)\\/+"
    // "models"
    "models\\/+"
    // Model
    "([^\\/]+)\\/+"
    // Version
    "([0-9]*|tip)\\/+"
    // "files"
    "files\\/+"
    // File path
    "(.*)"};

  /// \brief A world file URL,
  /// E.g.: https://server.org/1.0/owner/worlds/worldname/files/meshes/mesh.dae
  /// Where the API version is optional, but the world version is required.
  public: const std::string kWorldFileUrlRegexStr{
    // Method
    "^([[:alnum:]\\.\\+\\-]+):\\/\\/"
    // Server
    "([^\\/\\s]+)\\/+"
    // API Version
    "([0-9]+[.][0-9]+)?\\/*"
    // Owner
    "([^\\/\\s]+)\\/+"
    // "worlds"
    "worlds\\/+"
    // World
    "([^\\/]+)\\/+"
    // Version
    "([0-9]*|tip)\\/+"
    // "files"
    "files\\/+"
    // File path
    "(.*)"};

  /// \brief Client configuration
  public: ClientConfig config;

  /// \brief RESTful client
  public: Rest rest;

  /// \brief Local Cache
  public: std::shared_ptr<LocalCache> cache;

  /// \brief Regex to parse Ignition Fuel model URLs.
  public: std::unique_ptr<std::regex> urlModelRegex;

  /// \brief Regex to parse Ignition Fuel world URLs.
  public: std::unique_ptr<std::regex> urlWorldRegex;

  /// \brief Regex to parse Ignition Fuel model file URLs.
  public: std::unique_ptr<std::regex> urlModelFileRegex;

  /// \brief Regex to parse Ignition Fuel world file URLs.
  public: std::unique_ptr<std::regex> urlWorldFileRegex;

  /// \brief The path where the configuration file is located.
  public: std::string configPath;
};

//////////////////////////////////////////////////
FuelClient::FuelClient()
  : FuelClient(ClientConfig(), Rest(), nullptr)
{
}

//////////////////////////////////////////////////
#ifndef _WIN32
# pragma GCC diagnostic push
# pragma GCC diagnostic ignored "-Wdeprecated-declarations"
#endif
FuelClient::FuelClient(const ClientConfig &_config, const REST &_rest,
    LocalCache *_cache)
  : FuelClient(_config, Rest(_rest), _cache)
{
}
#ifndef _WIN32
# pragma GCC diagnostic pop
#endif

//////////////////////////////////////////////////
FuelClient::FuelClient(const ClientConfig &_config, const Rest &_rest,
    LocalCache *_cache)
  : dataPtr(new FuelClientPrivate)
{
  this->dataPtr->config = _config;
  this->dataPtr->rest = _rest;
  this->dataPtr->rest.SetUserAgent(this->dataPtr->config.UserAgent());

  if (nullptr == _cache)
    this->dataPtr->cache.reset(new LocalCache(&(this->dataPtr->config)));
  else
    this->dataPtr->cache.reset(_cache);

  this->dataPtr->urlModelRegex.reset(new std::regex(
    this->dataPtr->kModelUrlRegexStr));
  this->dataPtr->urlWorldRegex.reset(new std::regex(
    this->dataPtr->kWorldUrlRegexStr));
  this->dataPtr->urlModelFileRegex.reset(new std::regex(
    this->dataPtr->kModelFileUrlRegexStr));
  this->dataPtr->urlWorldFileRegex.reset(new std::regex(
    this->dataPtr->kWorldFileUrlRegexStr));
}

//////////////////////////////////////////////////
FuelClient::~FuelClient()
{
}

//////////////////////////////////////////////////
ClientConfig &FuelClient::Config()
{
  return this->dataPtr->config;
}

//////////////////////////////////////////////////
Result FuelClient::ModelDetails(const ServerConfig &/*_server*/,
  const ModelIdentifier &_id, ModelIdentifier &_model) const
{
  ignition::fuel_tools::Rest rest;
  RestResponse resp;

  auto serverUrl = _id.Server().Url().Str();
  auto version = _id.Server().Version();
  auto path = ignition::common::joinPaths(_id.Owner(), "models", _id.Name());

  resp = rest.Request(HttpMethod::GET, serverUrl, version, path, {}, {}, "");
  if (resp.statusCode != 200)
    return Result(ResultType::FETCH_ERROR);

  _model = JSONParser::ParseModel(resp.data, _id.Server());

  return Result(ResultType::FETCH);
}

//////////////////////////////////////////////////
ModelIter FuelClient::Models(const ServerConfig &_server)
{
  ModelIter iter = ModelIterFactory::Create(this->dataPtr->rest,
      _server, "models");

  if (!iter)
  {
    // Return just the cached models
    ignwarn << "Failed to fetch models from server, returning cached models."
            << std::endl << _server.AsString() << std::endl;

    ModelIdentifier id;
    id.SetServer(_server);

    return this->dataPtr->cache->MatchingModels(id);
  }
  return iter;
}

//////////////////////////////////////////////////
ModelIter FuelClient::Models(const ServerConfig &_server) const
{
  ModelIter iter = ModelIterFactory::Create(this->dataPtr->rest,
      _server, "models");

  if (!iter)
  {
    // Return just the cached models
    ignwarn << "Failed to fetch models from server, returning cached models."
            << std::endl << _server.AsString() << std::endl;

    ModelIdentifier id;
    id.SetServer(_server);

    return this->dataPtr->cache->MatchingModels(id);
  }
  return iter;
}

//////////////////////////////////////////////////
Result FuelClient::WorldDetails(const WorldIdentifier &_id,
    WorldIdentifier &_world) const
{
  ignition::fuel_tools::Rest rest;
  RestResponse resp;

  auto serverUrl = _id.Server().Url().Str();
  auto version = _id.Server().Version();
  auto path = ignition::common::joinPaths(_id.Owner(), "worlds", _id.Name());

  resp = rest.Request(HttpMethod::GET, serverUrl, version, path, {}, {}, "");
  if (resp.statusCode != 200)
    return Result(Result::FETCH_ERROR);

  _world = JSONParser::ParseWorld(resp.data, _id.Server());

  return Result(Result::FETCH);
}

//////////////////////////////////////////////////
WorldIter FuelClient::Worlds(const ServerConfig &_server) const
{
  Rest rest(this->dataPtr->rest);
  WorldIter iter = WorldIterFactory::Create(rest, _server, "worlds");

  if (!iter)
  {
    // Return just the cached worlds
    ignwarn << "Failed to fetch worlds from server, returning cached worlds."
            << std::endl << _server.AsString() << std::endl;

    WorldIdentifier id;
    id.SetServer(_server);

    return this->dataPtr->cache->MatchingWorlds(id);
  }
  return iter;
}

//////////////////////////////////////////////////
ModelIter FuelClient::Models(const ServerConfig &/*_server*/,
  const ModelIdentifier &_id)
{
  // Check local cache first
  ModelIter localIter = this->dataPtr->cache->MatchingModels(_id);
  if (localIter)
    return localIter;

  ignmsg << _id.UniqueName() << " not found in cache, attempting download\n";

  // Todo try to fetch model directly from a server
  // Note: ign-fuel-server doesn't like URLs ending in /
  std::string path;
  if (!_id.Name().empty())
    path = ignition::common::joinPaths(_id.Owner(), "models", _id.Name());
  else
    path = ignition::common::joinPaths(_id.Owner(), "models");

  return ModelIterFactory::Create(this->dataPtr->rest, _id.Server(), path);
}

//////////////////////////////////////////////////
ModelIter FuelClient::Models(const ServerConfig &/*_server*/,
  const ModelIdentifier &_id) const
{
  // Check local cache first
  ModelIter localIter = this->dataPtr->cache->MatchingModels(_id);
  if (localIter)
    return localIter;

  ignmsg << _id.UniqueName() << " not found in cache, attempting download\n";

  // Todo try to fetch model directly from a server
  // Note: ign-fuel-server doesn't like URLs ending in /
  std::string path;
  if (!_id.Name().empty())
    path = ignition::common::joinPaths(_id.Owner(), "models", _id.Name());
  else
    path = ignition::common::joinPaths(_id.Owner(), "models");

  return ModelIterFactory::Create(this->dataPtr->rest, _id.Server(), path);
}

//////////////////////////////////////////////////
WorldIter FuelClient::Worlds(const WorldIdentifier &_id) const
{
  // Check local cache first
  WorldIter localIter = this->dataPtr->cache->MatchingWorlds(_id);
  if (localIter)
    return localIter;

  ignmsg << _id.UniqueName() << " not found in cache, attempting download\n";

  // Note: ign-fuel-server doesn't like URLs ending in /
  std::string path;
  if (!_id.Name().empty())
    path = ignition::common::joinPaths(_id.Owner(), "worlds", _id.Name());
  else
    path = ignition::common::joinPaths(_id.Owner(), "worlds");

  Rest rest(this->dataPtr->rest);
  return WorldIterFactory::Create(rest, _id.Server(), path);
}

//////////////////////////////////////////////////
Result FuelClient::UploadModel(const ServerConfig &/*_server*/,
  const std::string &/*_pathToModelDir*/, const ModelIdentifier &/*_id*/)
{
  // TODO Upload a model and return an Result
  return Result(ResultType::UPLOAD_ERROR);
}

//////////////////////////////////////////////////
Result FuelClient::DeleteModel(const ServerConfig &/*_server*/,
  const ModelIdentifier &/*_id*/)
{
  // TODO Delete a model and return a Result
  return Result(ResultType::DELETE_ERROR);
}

//////////////////////////////////////////////////
Result FuelClient::DownloadModel(const ServerConfig &/*_server*/,
  const ModelIdentifier &_id)
{
  // Server config
  if (!_id.Server().Url().Valid() || _id.Server().Version().empty())
  {
    ignerr << "Can't download model, server configuration incomplete: "
          << std::endl << _id.Server().AsString() << std::endl;
    return Result(ResultType::FETCH_ERROR);
  }

  // Route
  auto route = ignition::common::joinPaths(_id.Owner(),
        "models", _id.Name(), _id.VersionStr(),
        _id.Name() + ".zip");

  // Request
  ignition::fuel_tools::Rest rest;
  RestResponse resp;
<<<<<<< HEAD
  resp = rest.Request(HttpMethod::GET, _id.Server().Url().Str(),
=======
  resp = rest.Request(HttpMethod::GET, _id.Server().URL(),
>>>>>>> 7169d18a
      _id.Server().Version(), route, {}, {}, "");
  if (resp.statusCode != 200)
  {
    ignerr << "Failed to download model." << std::endl
           << "  Server: " << _id.Server().Url().Str() << std::endl
           << "  Route: " << route << std::endl
           << "  REST response code: " << resp.statusCode << std::endl;
    return Result(ResultType::FETCH_ERROR);
  }

  // Get version from header
  auto newId = _id;
  unsigned int version = 1;
  if (resp.headers.find("X-Ign-Resource-Version") != resp.headers.end())
  {
    try
    {
      version = std::stoi(resp.headers["X-Ign-Resource-Version"]);
    }
    catch(std::invalid_argument &)
    {
      ignwarn << "Failed to convert X-Ign-Resource-Version header value ["
              << resp.headers["X-Ign-Resource-Version"]
              << "] to integer. Hardcoding version 1." << std::endl;
    }
  }
  else
  {
    ignwarn << "Missing X-Ign-Resource-Version in REST response headers."
            << " Hardcoding version 1." << std::endl;
  }
  newId.SetVersion(version);

  // Save
  // Note that the save function doesn't return the path
  if (!this->dataPtr->cache->SaveModel(newId, resp.data, true))
    return Result(ResultType::FETCH_ERROR);

  return Result(ResultType::FETCH);
}

//////////////////////////////////////////////////
Result FuelClient::DownloadWorld(WorldIdentifier &_id)
{
  // Server config
  if (_id.Server().URL().empty() || _id.Server().Version().empty())
  {
    ignerr << "Can't download world, server configuration incomplete: "
          << std::endl << _id.Server().AsString() << std::endl;
    return Result(Result::FETCH_ERROR);
  }

  // Route
  auto route = ignition::common::joinPaths(_id.Owner(),
        "worlds", _id.Name(), _id.VersionStr(),
        _id.Name() + ".zip");

  // Request
  ignition::fuel_tools::Rest rest;
  RestResponse resp;
  resp = rest.Request(HttpMethod::GET, _id.Server().URL(),
      _id.Server().Version(), route, {}, {}, "");
  if (resp.statusCode != 200)
  {
    ignerr << "Failed to download world." << std::endl
           << "  Server: " << _id.Server().URL() << std::endl
           << "  Route: " << route << std::endl
           << "  REST response code: " << resp.statusCode << std::endl;
    return Result(Result::FETCH_ERROR);
  }

  // Get version from header
  unsigned int version = 1;

  if (resp.headers.find("X-Ign-Resource-Version") != resp.headers.end())
  {
    try
    {
      version = std::stoi(resp.headers["X-Ign-Resource-Version"]);
    }
    catch(std::invalid_argument &)
    {
      ignwarn << "Failed to convert X-Ign-Resource-Version header value ["
              << resp.headers["X-Ign-Resource-Version"]
              << "] to integer. Hardcoding version 1." << std::endl;
    }
  }
  else
  {
    ignwarn << "Missing X-Ign-Resource-Version in REST response headers."
            << " Hardcoding version 1." << std::endl;
  }
  _id.SetVersion(version);

  // Save
  if (!this->dataPtr->cache->SaveWorld(_id, resp.data, true))
    return Result(Result::FETCH_ERROR);

  return Result(Result::FETCH);
}

//////////////////////////////////////////////////
bool FuelClient::ParseModelURL(const std::string &_modelUrl,
    ServerConfig &/*_server*/, ModelIdentifier &_id)
{
  return this->ParseModelUrl(common::URI(_modelUrl), _id);
}

//////////////////////////////////////////////////
bool FuelClient::ParseModelUrl(const common::URI &_modelUrl,
    ModelIdentifier &_id)
{
  if (!_modelUrl.Valid())
    return false;

  auto urlStr = _modelUrl.Str();

  std::smatch match;
  std::string scheme;
  std::string server;
  std::string apiVersion;
  std::string owner;
  std::string modelName;
  std::string modelVersion;

  std::regex_match(urlStr, match, *this->dataPtr->urlModelRegex);

  if (std::regex_match(urlStr, match, *this->dataPtr->urlModelRegex) &&
      match.size() >= 5u)
  {
    unsigned int i{1};

    scheme = match[i++];
    server = match[i++];
    apiVersion = match[i++];
    owner = match[i++];
    modelName = match[i++];
    modelVersion = match[i++];
  }
  else
  {
    return false;
  }

  // Get remaining server information from config
  _id.Server().SetUrl(common::URI(scheme + "://" + server));
  _id.Server().SetVersion(apiVersion);
  for (const auto &s : this->dataPtr->config.Servers())
  {
    if (s.Url().Str() == _id.Server().Url().Str())
    {
      if (!apiVersion.empty() && s.Version() != _id.Server().Version())
      {
        ignwarn << "Requested server API version [" << apiVersion
                << "] for server [" << s.Url().Str() << "], but will use ["
                << s.Version() << "] as given in the config file."
                << std::endl;
      }
      _id.Server() = s;
      break;
    }
  }

  if (_id.Server().Version().empty())
  {
    ignwarn << "Server configuration is incomplete:" << std::endl
            << _id.Server().AsString();
  }

  _id.SetOwner(owner);
  _id.SetName(modelName);
  _id.SetVersionStr(modelVersion);

  return true;
}

//////////////////////////////////////////////////
bool FuelClient::ParseWorldUrl(const common::URI &_worldUrl,
    WorldIdentifier &_id)
{
  if (!_worldUrl.Valid())
    return false;

  auto urlStr = _worldUrl.Str();

  std::smatch match;
  std::string scheme;
  std::string server;
  std::string apiVersion;
  std::string owner;
  std::string worldName;
  std::string worldVersion;

  std::regex_match(urlStr, match, *this->dataPtr->urlWorldRegex);

  if (std::regex_match(urlStr, match, *this->dataPtr->urlWorldRegex) &&
      match.size() >= 5u)
  {
    unsigned int i{1};

    scheme = match[i++];
    server = match[i++];
    apiVersion = match[i++];
    owner = match[i++];
    worldName = match[i++];
    worldVersion = match[i++];
  }
  else
  {
    return false;
  }

  // Get remaining server information from config
  _id.Server().URL(scheme + "://" + server);
  _id.Server().Version(apiVersion);
  for (const auto &s : this->dataPtr->config.Servers())
  {
    if (s.URL() == _id.Server().URL())
    {
      if (!apiVersion.empty() && s.Version() != _id.Server().Version())
      {
        ignwarn << "Requested server API version [" << apiVersion
                << "] for server [" << s.URL() << "], but will use ["
                << s.Version() << "] as given in the config file."
                << std::endl;
      }
      _id.Server() = s;
      break;
    }
  }

  if (_id.Server().Version().empty())
  {
    ignwarn << "Server configuration is incomplete:" << std::endl
            << _id.Server().AsString();
  }

  _id.SetOwner(owner);
  _id.SetName(worldName);
  _id.SetVersionStr(worldVersion);

  return true;
}

//////////////////////////////////////////////////
bool FuelClient::ParseModelFileUrl(const common::URI &_fileUrl,
    ModelIdentifier &_id, std::string &_filePath)
{
  if (!_fileUrl.Valid())
    return false;

  auto urlStr = _fileUrl.Str();

  std::smatch match;
  std::string scheme;
  std::string server;
  std::string apiVersion;
  std::string owner;
  std::string modelName;
  std::string modelVersion;
  std::string file;

  if (std::regex_match(urlStr, match, *this->dataPtr->urlModelFileRegex) &&
      match.size() == 8u)
  {
    unsigned int i{1};

    scheme = match[i++];
    server = match[i++];
    apiVersion = match[i++];
    owner = match[i++];
    modelName = match[i++];
    modelVersion = match[i++];
    file = match[i++];
  }
  else
  {
    return false;
  }

  // Get remaining server information from config
  _id.Server().SetUrl(common::URI(scheme + "://" + server));
  _id.Server().SetVersion(apiVersion);
  for (const auto &s : this->dataPtr->config.Servers())
  {
    if (s.Url().Str() == _id.Server().Url().Str())
    {
      if (!apiVersion.empty() && s.Version() != _id.Server().Version())
      {
        ignwarn << "Requested server API version [" << apiVersion
                << "] for server [" << s.Url().Str() << "], but will use ["
                << s.Version() << "] as given in the config file."
                << std::endl;
      }
      _id.Server() = s;
      break;
    }
  }

  if (_id.Server().Version().empty())
  {
    ignwarn << "Server configuration is incomplete:" << std::endl
            << _id.Server().AsString();
  }

  _id.SetOwner(owner);
  _id.SetName(modelName);
  _id.SetVersionStr(modelVersion);
  _filePath = file;

  return true;
}

//////////////////////////////////////////////////
bool FuelClient::ParseWorldFileUrl(const common::URI &_fileUrl,
    WorldIdentifier &_id, std::string &_filePath)
{
  if (!_fileUrl.Valid())
    return false;

  auto urlStr = _fileUrl.Str();

  std::smatch match;
  std::string scheme;
  std::string server;
  std::string apiVersion;
  std::string owner;
  std::string worldName;
  std::string worldVersion;
  std::string file;

  if (std::regex_match(urlStr, match, *this->dataPtr->urlWorldFileRegex) &&
      match.size() == 8u)
  {
    unsigned int i{1};

    scheme = match[i++];
    server = match[i++];
    apiVersion = match[i++];
    owner = match[i++];
    worldName = match[i++];
    worldVersion = match[i++];
    file = match[i++];
  }
  else
  {
    return false;
  }

  // Get remaining server information from config
  _id.Server().URL(scheme + "://" + server);
  _id.Server().Version(apiVersion);
  for (const auto &s : this->dataPtr->config.Servers())
  {
    if (s.URL() == _id.Server().URL())
    {
      if (!apiVersion.empty() && s.Version() != _id.Server().Version())
      {
        ignwarn << "Requested server API version [" << apiVersion
                << "] for server [" << s.URL() << "], but will use ["
                << s.Version() << "] as given in the config file."
                << std::endl;
      }
      _id.Server() = s;
      break;
    }
  }

  if (_id.Server().Version().empty())
  {
    ignwarn << "Server configuration is incomplete:" << std::endl
            << _id.Server().AsString();
  }

  _id.SetOwner(owner);
  _id.SetName(worldName);
  _id.SetVersionStr(worldVersion);
  _filePath = file;

  return true;
}

//////////////////////////////////////////////////
Result FuelClient::DownloadModel(const std::string &_modelUrl,
  std::string &_path)
{
  return this->DownloadModel(common::URI(_modelUrl), _path);
}

//////////////////////////////////////////////////
Result FuelClient::DownloadModel(const common::URI &_modelUrl,
  std::string &_path)
{
  // Get data from URL
  ModelIdentifier id;
  if (!this->ParseModelUrl(_modelUrl, id))
  {
    return Result(ResultType::FETCH_ERROR);
  }

  // Download
  ServerConfig srv;
  auto result = this->DownloadModel(srv, id);
  if (!result)
    return result;

  // TODO(anyone) We shouldn't need to reconstruct the path, SaveModel should
  // be changed to return it

  // We need to figure out the version for the tip
  if (id.Version() == 0)
  {
    auto model = this->dataPtr->cache->MatchingModel(id);
    id.SetVersion(model.Identification().Version());
  }

  _path = ignition::common::joinPaths(this->Config().CacheLocation(),
      id.Server().Url().Path().Str(), id.Owner(), "models", id.Name(),
      id.VersionStr());

  return result;
}

//////////////////////////////////////////////////
Result FuelClient::DownloadWorld(const common::URI &_worldUrl,
  std::string &_path)
{
  // Get data from URL
  WorldIdentifier id;
  if (!this->ParseWorldUrl(_worldUrl, id))
  {
    return Result(Result::FETCH_ERROR);
  }

  // Download
  auto result = this->DownloadWorld(id);
  if (!result)
    return result;

  _path = id.LocalPath();

  return result;
}

//////////////////////////////////////////////////
Result FuelClient::CachedModel(const common::URI &_modelUrl,
  std::string &_path)
{
  // Get data from URL
  ModelIdentifier id;
  ServerConfig srv;
  if (!this->ParseModelURL(_modelUrl.Str(), srv, id))
  {
    return Result(ResultType::FETCH_ERROR);
  }

  // Check local cache
  auto modelIter = this->dataPtr->cache->MatchingModel(id);
  if (modelIter)
  {
    _path = modelIter.PathToModel();
    return Result(ResultType::FETCH_ALREADY_EXISTS);
  }

  return Result(ResultType::FETCH_ERROR);
}

//////////////////////////////////////////////////
Result FuelClient::CachedWorld(const common::URI &_worldUrl,
  std::string &_path)
{
  // Get data from URL
  WorldIdentifier id;
  if (!this->ParseWorldUrl(_worldUrl, id))
  {
    return Result(Result::FETCH_ERROR);
  }

  // Check local cache
  auto success = this->dataPtr->cache->MatchingWorld(id);
  if (success)
  {
    _path = id.LocalPath();
    return Result(Result::FETCH_ALREADY_EXISTS);
  }

  return Result(Result::FETCH_ERROR);
}

//////////////////////////////////////////////////
Result FuelClient::CachedModelFile(const common::URI &_fileUrl,
  std::string &_path)
{
  // Get data from URL
  ModelIdentifier id;
  std::string filePath;
  if (!this->ParseModelFileUrl(_fileUrl, id, filePath))
    return Result(ResultType::FETCH_ERROR);

  if (filePath.empty())
    return Result(ResultType::FETCH_ERROR);

  // Look for model
  auto modelIter = this->dataPtr->cache->MatchingModel(id);

  if (!modelIter)
    return Result(ResultType::FETCH_ERROR);

  auto modelPath = modelIter.PathToModel();

  // Check if file exists
  filePath = common::joinPaths(modelPath, filePath);

  if (common::exists(filePath))
  {
    _path = filePath;
    return Result(ResultType::FETCH_ALREADY_EXISTS);
  }

  return Result(ResultType::FETCH_ERROR);
}

//////////////////////////////////////////////////
Result FuelClient::CachedWorldFile(const common::URI &_fileUrl,
  std::string &_path)
{
  // Get data from URL
  WorldIdentifier id;
  std::string filePath;
  if (!this->ParseWorldFileUrl(_fileUrl, id, filePath))
    return Result(Result::FETCH_ERROR);

  if (filePath.empty())
    return Result(Result::FETCH_ERROR);

  // Look for world
  auto success = this->dataPtr->cache->MatchingWorld(id);

  if (!success)
    return Result(Result::FETCH_ERROR);

  auto worldPath = id.LocalPath();

  // Check if file exists
  filePath = common::joinPaths(worldPath, filePath);

  if (common::exists(filePath))
  {
    _path = filePath;
    return Result(Result::FETCH_ALREADY_EXISTS);
  }

  return Result(Result::FETCH_ERROR);
}
<|MERGE_RESOLUTION|>--- conflicted
+++ resolved
@@ -34,11 +34,8 @@
 #include "ignition/fuel_tools/ModelIterPrivate.hh"
 #include "ignition/fuel_tools/REST.hh"
 #include "ignition/fuel_tools/RestClient.hh"
-<<<<<<< HEAD
-=======
 #include "ignition/fuel_tools/WorldIdentifier.hh"
 #include "ignition/fuel_tools/WorldIterPrivate.hh"
->>>>>>> 7169d18a
 
 using namespace ignition;
 using namespace fuel_tools;
@@ -411,11 +408,7 @@
   // Request
   ignition::fuel_tools::Rest rest;
   RestResponse resp;
-<<<<<<< HEAD
   resp = rest.Request(HttpMethod::GET, _id.Server().Url().Str(),
-=======
-  resp = rest.Request(HttpMethod::GET, _id.Server().URL(),
->>>>>>> 7169d18a
       _id.Server().Version(), route, {}, {}, "");
   if (resp.statusCode != 200)
   {
@@ -465,7 +458,7 @@
   {
     ignerr << "Can't download world, server configuration incomplete: "
           << std::endl << _id.Server().AsString() << std::endl;
-    return Result(Result::FETCH_ERROR);
+    return Result(ResultType::FETCH_ERROR);
   }
 
   // Route
@@ -484,7 +477,7 @@
            << "  Server: " << _id.Server().URL() << std::endl
            << "  Route: " << route << std::endl
            << "  REST response code: " << resp.statusCode << std::endl;
-    return Result(Result::FETCH_ERROR);
+    return Result(ResultType::FETCH_ERROR);
   }
 
   // Get version from header
@@ -512,9 +505,9 @@
 
   // Save
   if (!this->dataPtr->cache->SaveWorld(_id, resp.data, true))
-    return Result(Result::FETCH_ERROR);
-
-  return Result(Result::FETCH);
+    return Result(ResultType::FETCH_ERROR);
+
+  return Result(ResultType::FETCH);
 }
 
 //////////////////////////////////////////////////
@@ -557,6 +550,7 @@
   }
   else
   {
+    ignerr << "Invalid URL [" << urlStr << "]" << std::endl;
     return false;
   }
 
@@ -932,10 +926,10 @@
   if (common::exists(filePath))
   {
     _path = filePath;
-    return Result(ResultType::FETCH_ALREADY_EXISTS);
-  }
-
-  return Result(ResultType::FETCH_ERROR);
+    return Result(Result::FETCH_ALREADY_EXISTS);
+  }
+
+  return Result(Result::FETCH_ERROR);
 }
 
 //////////////////////////////////////////////////
@@ -955,7 +949,7 @@
   auto success = this->dataPtr->cache->MatchingWorld(id);
 
   if (!success)
-    return Result(Result::FETCH_ERROR);
+    return Result(ResultType::FETCH_ERROR);
 
   auto worldPath = id.LocalPath();
 
@@ -968,5 +962,5 @@
     return Result(Result::FETCH_ALREADY_EXISTS);
   }
 
-  return Result(Result::FETCH_ERROR);
-}
+  return Result(ResultType::FETCH_ERROR);
+}
