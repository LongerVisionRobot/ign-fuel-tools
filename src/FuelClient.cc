/*
 * Copyright (C) 2017 Open Source Robotics Foundation
 *
 * Licensed under the Apache License, Version 2.0 (the "License");
 * you may not use this file except in compliance with the License.
 * You may obtain a copy of the License at
 *
 *     http://www.apache.org/licenses/LICENSE-2.0
 *
 * Unless required by applicable law or agreed to in writing, software
 * distributed under the License is distributed on an "AS IS" BASIS,
 * WITHOUT WARRANTIES OR CONDITIONS OF ANY KIND, either express or implied.
 * See the License for the specific language governing permissions and
 * limitations under the License.
 *
*/

#include <iostream>


#include <ignition/fuel-tools/FuelClient.hh>
<<<<<<< HEAD
#include <ignition/fuel-tools/JSONParser.hh>
#include <ignition/fuel-tools/REST.hh>
=======
>>>>>>> c4f849f9
#include <ignition/fuel-tools/ModelIterPrivate.hh>


namespace ignft = ignition::fuel_tools;
using namespace ignition;
using namespace ignft;


/// \brief Private Implementation
class ignft::FuelClientPrivate
{
  /// \brief Client configuration
  public: ClientConfig config;
<<<<<<< HEAD
};


//////////////////////////////////////////////////
FuelClient::FuelClient(const ClientConfig &_config)
  : dataPtr(new FuelClientPrivate)
{
  this->dataPtr->config = _config;
=======

  /// \brief RESTful client
  public: REST rest;
};


//////////////////////////////////////////////////
FuelClient::FuelClient(const ClientConfig &_config, const REST &_rest)
  : dataPtr(new FuelClientPrivate)
{
  this->dataPtr->config = _config;
  this->dataPtr->rest = _rest;
>>>>>>> c4f849f9
}

//////////////////////////////////////////////////
FuelClient::~FuelClient()
{
}

//////////////////////////////////////////////////
ModelIter FuelClient::Models()
{
  // TODO fetch from all servers and combine result, not just one server
  auto servers = this->dataPtr->config.Servers();
<<<<<<< HEAD
  if (servers.empty())
  {
    return ModelIterFactory::Create({});
  }

  std::string protocol = "GET";
  auto serverURL = servers.front();
  std::string path = "/1.0/models";
  std::vector<std::string> headers =  {"Accept: application/json"};

  RESTResponse resp = REST::Request("GET", serverURL, path, {}, headers, "");

  if (resp.statusCode != 200)
  {
    // TODO throw Result complaining of bad response from server?
    return ModelIterFactory::Create({});
  }

  std::cerr << "Got response [" << resp.data << "]\n";

  return JSONParser::ParseModels(resp.data);
=======
  if (!servers.empty())
  {
    std::string protocol = "GET";
    auto serverURL = servers.front();
    std::string path = "/1.0/models";
    std::vector<std::string> headers =  {"Accept: application/json"};

    RESTResponse resp =
        this->dataPtr->rest.Request("GET", serverURL, path, {}, headers, "");

    if (resp.statusCode != 200)
    {
      // TODO throw Result complaining of bad response from server?
      std::unique_ptr<ModelIterPrivate> noResults(new ModelIterPrivate);
      return std::move(ModelIter(std::move(noResults)));
    }

    std::cerr << "Got response [" << resp.data << "]\n";
  }

  std::unique_ptr<ModelIterPrivate> results(new ModelIterPrivate);
  return std::move(ModelIter(std::move(results)));
>>>>>>> c4f849f9
}

//////////////////////////////////////////////////
ModelIter FuelClient::Models(const ModelIdentifier &_id)
{
  // Todo Return ModelIter set to fetch models matching ModelIdentifier
}

//////////////////////////////////////////////////
Result FuelClient::UploadModel(const std::string &_pathToModelDir,
    const ModelIdentifier &_id)
{
  // TODO Upload a model and return an Result
}

//////////////////////////////////////////////////
Result FuelClient::DeleteModel(const ModelIdentifier &_id)
{
  // TODO Delete a model and return a Result
}<|MERGE_RESOLUTION|>--- conflicted
+++ resolved
@@ -19,11 +19,8 @@
 
 
 #include <ignition/fuel-tools/FuelClient.hh>
-<<<<<<< HEAD
 #include <ignition/fuel-tools/JSONParser.hh>
 #include <ignition/fuel-tools/REST.hh>
-=======
->>>>>>> c4f849f9
 #include <ignition/fuel-tools/ModelIterPrivate.hh>
 
 
@@ -37,16 +34,6 @@
 {
   /// \brief Client configuration
   public: ClientConfig config;
-<<<<<<< HEAD
-};
-
-
-//////////////////////////////////////////////////
-FuelClient::FuelClient(const ClientConfig &_config)
-  : dataPtr(new FuelClientPrivate)
-{
-  this->dataPtr->config = _config;
-=======
 
   /// \brief RESTful client
   public: REST rest;
@@ -59,7 +46,6 @@
 {
   this->dataPtr->config = _config;
   this->dataPtr->rest = _rest;
->>>>>>> c4f849f9
 }
 
 //////////////////////////////////////////////////
@@ -72,7 +58,6 @@
 {
   // TODO fetch from all servers and combine result, not just one server
   auto servers = this->dataPtr->config.Servers();
-<<<<<<< HEAD
   if (servers.empty())
   {
     return ModelIterFactory::Create({});
@@ -83,7 +68,8 @@
   std::string path = "/1.0/models";
   std::vector<std::string> headers =  {"Accept: application/json"};
 
-  RESTResponse resp = REST::Request("GET", serverURL, path, {}, headers, "");
+  RESTResponse resp = this->dataPtr->rest.Request(
+      "GET", serverURL, path, {}, headers, "");
 
   if (resp.statusCode != 200)
   {
@@ -94,30 +80,6 @@
   std::cerr << "Got response [" << resp.data << "]\n";
 
   return JSONParser::ParseModels(resp.data);
-=======
-  if (!servers.empty())
-  {
-    std::string protocol = "GET";
-    auto serverURL = servers.front();
-    std::string path = "/1.0/models";
-    std::vector<std::string> headers =  {"Accept: application/json"};
-
-    RESTResponse resp =
-        this->dataPtr->rest.Request("GET", serverURL, path, {}, headers, "");
-
-    if (resp.statusCode != 200)
-    {
-      // TODO throw Result complaining of bad response from server?
-      std::unique_ptr<ModelIterPrivate> noResults(new ModelIterPrivate);
-      return std::move(ModelIter(std::move(noResults)));
-    }
-
-    std::cerr << "Got response [" << resp.data << "]\n";
-  }
-
-  std::unique_ptr<ModelIterPrivate> results(new ModelIterPrivate);
-  return std::move(ModelIter(std::move(results)));
->>>>>>> c4f849f9
 }
 
 //////////////////////////////////////////////////
