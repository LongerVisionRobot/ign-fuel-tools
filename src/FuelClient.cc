--- conflicted
+++ resolved
@@ -60,30 +60,11 @@
   auto servers = this->dataPtr->config.Servers();
   if (servers.empty())
   {
-<<<<<<< HEAD
-    std::string protocol = "GET";
-    auto serverURL = servers.front().URL();
-    std::string path = "/1.0/models";
-    std::vector<std::string> headers =  {"Accept: application/json"};
-
-    RESTResponse resp =
-        this->dataPtr->rest.Request("GET", serverURL, path, {}, headers, "");
-
-    if (resp.statusCode != 200)
-    {
-      // TODO throw Result complaining of bad response from server?
-      std::unique_ptr<ModelIterPrivate> noResults(new ModelIterPrivate);
-      return std::move(ModelIter(std::move(noResults)));
-    }
-
-    std::cerr << "Got response [" << resp.data << "]\n";
-=======
     return ModelIterFactory::Create({});
->>>>>>> 703a3dd6
   }
 
   std::string protocol = "GET";
-  auto serverURL = servers.front();
+  auto serverURL = servers.front().URL();
   std::string path = "/1.0/models";
   std::vector<std::string> headers =  {"Accept: application/json"};
 
