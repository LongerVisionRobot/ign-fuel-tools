/*
 * Copyright (C) 2017 Open Source Robotics Foundation
 *
 * Licensed under the Apache License, Version 2.0 (the "License");
 * you may not use this file except in compliance with the License.
 * You may obtain a copy of the License at
 *
 *     http://www.apache.org/licenses/LICENSE-2.0
 *
 * Unless required by applicable law or agreed to in writing, software
 * distributed under the License is distributed on an "AS IS" BASIS,
 * WITHOUT WARRANTIES OR CONDITIONS OF ANY KIND, either express or implied.
 * See the License for the specific language governing permissions and
 * limitations under the License.
 *
*/

#include <algorithm>
#include <iostream>
#include <memory>
#include <regex>
#include <string>

#include <ignition/common/Console.hh>
#include <ignition/common/Filesystem.hh>
#include <ignition/common/Util.hh>

#include "ignition/fuel_tools/ClientConfig.hh"
#include "ignition/fuel_tools/FuelClient.hh"
#include "ignition/fuel_tools/JSONParser.hh"
#include "ignition/fuel_tools/LocalCache.hh"
#include "ignition/fuel_tools/ModelIdentifier.hh"
#include "ignition/fuel_tools/ModelIterPrivate.hh"
#include "ignition/fuel_tools/REST.hh"

using namespace ignition;
using namespace fuel_tools;

/// \brief Private Implementation
class ignition::fuel_tools::FuelClientPrivate
{
  /// \brief A model URL.
  /// E.g.: https://api.ignitionfuel.org/1.0/caguero/models/Beer
  public: const std::string kModelURLRegexStr{
    // Method
    "^([[:alnum:]\\.\\+\\-]+):\\/\\/"
    // Server
    "([^\\/\\s]+)\\/+"
    // Version
    "([^\\/\\s]+)\\/+"
    // Owner
    "([^\\/\\s]+)\\/+"
    // "models"
    "models\\/+"
    // Name
    "([^\\/]+)\\/*"};

  /// \brief A model unique name, which is the same as the URL but without the
  /// API version.
  /// E.g.: https://api.ignitionfuel.org/caguero/models/Beer
  public: const std::string kModelUniqueNameRegexStr{
    // Method
    "^([[:alnum:]\\.\\+\\-]+):\\/\\/"
    // Server
    "([^\\/\\s]+)\\/+"
    // Owner
    "([^\\/\\s]+)\\/+"
    // "models"
    "models\\/+"
    // Name
    "([^\\/]+)\\/*"};

  /// \brief A model unique name, which is the same as the URL but without the
  /// API version.
  /// E.g.: https://api.ignitionfuel.org/caguero/models/Beer
  public: std::string kModelUniqueNameRegexStr =
    // Method
    "^([[:alnum:]\\.\\+\\-]+):\\/\\/"
    // Server
    "([^\\/\\s]+)\\/+"
    // Owner
    "([^\\/\\s]+)\\/+"
    // "models"
    "models\\/+"
    // Name
    "([^\\/]+)\\/*";

  /// \brief Client configuration
  public: ClientConfig config;

  /// \brief RESTful client
  public: REST rest;

  /// \brief Local Cache
  public: std::shared_ptr<LocalCache> cache;

  /// \brief Regex to parse Ignition Fuel model URLs.
  public: std::unique_ptr<std::regex> urlModelRegex;

  /// \brief Regex to parse Ignition Fuel model unique names.
  public: std::unique_ptr<std::regex> uniqueNameModelRegex;

  /// \brief The path where the configuration file is located.
  public: std::string configPath;
};

//////////////////////////////////////////////////
FuelClient::FuelClient()
  : FuelClient(ClientConfig(), REST(), nullptr)
{
}

//////////////////////////////////////////////////
FuelClient::FuelClient(const ClientConfig &_config, const REST &_rest,
    LocalCache *_cache)
  : dataPtr(new FuelClientPrivate)
{
  this->dataPtr->config = _config;
  this->dataPtr->rest = _rest;
  this->dataPtr->rest.SetUserAgent(this->dataPtr->config.UserAgent());

  if (nullptr == _cache)
    this->dataPtr->cache.reset(new LocalCache(&(this->dataPtr->config)));
  else
    this->dataPtr->cache.reset(_cache);

  this->dataPtr->urlModelRegex.reset(new std::regex(
    this->dataPtr->kModelURLRegexStr));
  this->dataPtr->uniqueNameModelRegex.reset(new std::regex(
    this->dataPtr->kModelUniqueNameRegexStr));
}

//////////////////////////////////////////////////
FuelClient::~FuelClient()
{
}

//////////////////////////////////////////////////
ClientConfig &FuelClient::Config()
{
  return this->dataPtr->config;
}

//////////////////////////////////////////////////
Result FuelClient::ModelDetails(const ServerConfig &/*_server*/,
  const ModelIdentifier &_id, ModelIdentifier &_model) const
{
  ignition::fuel_tools::REST rest;
  RESTResponse resp;

  auto serverURL = _id.Server().URL();
  auto version = _id.Server().Version();
  auto path = ignition::common::joinPaths(_id.Owner(), "models", _id.Name());

  resp = rest.Request(REST::GET, serverURL, version, path, {}, {}, "");
  if (resp.statusCode != 200)
    return Result(Result::FETCH_ERROR);

  _model = JSONParser::ParseModel(resp.data, _id.Server());

  return Result(Result::FETCH);
}

//////////////////////////////////////////////////
ModelIter FuelClient::Models(const ServerConfig &_server)
{
  ModelIter iter = ModelIterFactory::Create(this->dataPtr->rest,
      _server, "models");

  if (!iter)
  {
    // Return just the cached models
    ignwarn << "Failed to fetch models from server, returning cached models\n";
    return this->dataPtr->cache->AllModels();
  }
  return iter;
}

//////////////////////////////////////////////////
ModelIter FuelClient::Models(const ServerConfig &_server) const
{
  ModelIter iter = ModelIterFactory::Create(this->dataPtr->rest,
      _server, "models");

  if (!iter)
  {
    // Return just the cached models
    ignwarn << "Failed to fetch models from server, returning cached models\n";
    return this->dataPtr->cache->AllModels();
  }
  return iter;
}

//////////////////////////////////////////////////
ModelIter FuelClient::Models(const ServerConfig &/*_server*/,
  const ModelIdentifier &_id)
{
  // Check local cache first
  ModelIter localIter = this->dataPtr->cache->MatchingModels(_id);
  if (localIter)
    return localIter;

  ignmsg << _id.UniqueName() << " not found in cache, attempting download\n";

  // Todo try to fetch model directly from a server
  // Note: ign-fuel-server doesn't like URLs ending in /
  std::string path;
  if (!_id.Name().empty())
    path = ignition::common::joinPaths(_id.Owner(), "models", _id.Name());
  else
    path = ignition::common::joinPaths(_id.Owner(), "models");

  return ModelIterFactory::Create(this->dataPtr->rest, _id.Server(), path);
}

//////////////////////////////////////////////////
ModelIter FuelClient::Models(const ServerConfig &/*_server*/,
  const ModelIdentifier &_id) const
{
  // Check local cache first
  ModelIter localIter = this->dataPtr->cache->MatchingModels(_id);
  if (localIter)
    return localIter;

  ignmsg << _id.UniqueName() << " not found in cache, attempting download\n";

  // Todo try to fetch model directly from a server
  // Note: ign-fuel-server doesn't like URLs ending in /
  std::string path;
  if (!_id.Name().empty())
    path = ignition::common::joinPaths(_id.Owner(), "models", _id.Name());
  else
    path = ignition::common::joinPaths(_id.Owner(), "models");

  return ModelIterFactory::Create(this->dataPtr->rest, _id.Server(), path);
}

//////////////////////////////////////////////////
Result FuelClient::UploadModel(const ServerConfig &/*_server*/,
  const std::string &/*_pathToModelDir*/, const ModelIdentifier &/*_id*/)
{
  // TODO Upload a model and return an Result
  return Result(Result::UPLOAD_ERROR);
}

//////////////////////////////////////////////////
Result FuelClient::DeleteModel(const ServerConfig &/*_server*/,
  const ModelIdentifier &/*_id*/)
{
  // TODO Delete a model and return a Result
  return Result(Result::DELETE_ERROR);
}

//////////////////////////////////////////////////
Result FuelClient::DownloadModel(const ServerConfig &/*_server*/,
  const ModelIdentifier &_id)
{
  // Server config
  if (_id.Server().URL().empty() || _id.Server().LocalName().empty() ||
      _id.Server().Version().empty())
  {
    ignerr << "Can't download model, server configuration incomplete: "
          << std::endl << _id.Server().AsString() << std::endl;
    return Result(Result::FETCH_ERROR);
  }

  // Local path
  auto path = ignition::common::joinPaths(_id.Owner(),
      "models", _id.Name() + ".zip");

  // Request
  ignition::fuel_tools::REST rest;
  RESTResponse resp;
  resp = rest.Request(REST::GET, _id.Server().URL(), _id.Server().Version(),
      path, {}, {}, "");
  if (resp.statusCode != 200)
    return Result(Result::FETCH_ERROR);

  // Save
  if (!this->dataPtr->cache->SaveModel(_id, resp.data, true))
    return Result(Result::FETCH_ERROR);

  return Result(Result::FETCH);
}

//////////////////////////////////////////////////
bool FuelClient::ParseModelURL(const std::string &_modelURL,
  ServerConfig &/*_server*/, ModelIdentifier &_id)
{
  std::smatch match;
  std::string scheme;
  std::string server;
  std::string version;
  std::string owner;
  std::string name;

  // Try URL first
  if (std::regex_match(_modelURL, match, *this->dataPtr->urlModelRegex) &&
      match.size() == 6u)
  {
    scheme = match[1];
    server = match[2];
    version = match[3];
    owner = match[4];
    name = match[5];
  }
  // Then try unique name
  else if (std::regex_match(_modelURL, match,
      *this->dataPtr->uniqueNameModelRegex) && match.size() == 5u)
  {
    scheme = match[1];
    server = match[2];
    owner = match[3];
    name = match[4];
  }
  else
<<<<<<< HEAD
=======
  {
    ignerr << "Invalid URL [" << _modelURL << "]" << std::endl;
>>>>>>> adb3ece0
    return false;
  }

<<<<<<< HEAD
  // Get remaining server information, such as local name, from config
  ServerConfig serverConfig;
  serverConfig.URL(scheme + "://" + server);
  serverConfig.Version(version);
  for (const auto &s : this->dataPtr->config.Servers())
  {
    if (s.URL() == serverConfig.URL())
    {
      if (!version.empty() && s.Version() != serverConfig.Version())
=======
  // Get remaining server information from config
  _id.Server().URL(scheme + "://" + server);
  _id.Server().Version(version);
  for (const auto &s : this->dataPtr->config.Servers())
  {
    if (s.URL() == _id.Server().URL())
    {
      if (!version.empty() && s.Version() != _id.Server().Version())
>>>>>>> adb3ece0
      {
        ignwarn << "Requested server API version [" << version
                << "] for server [" << s.URL() << "], but will use ["
                << s.Version() << "] as given in the config file."
                << std::endl;
      }
<<<<<<< HEAD
      serverConfig = s;
=======
      _id.Server() = s;
>>>>>>> adb3ece0
      break;
    }
  }

<<<<<<< HEAD
  if (_id.Server().LocalName().empty() || _id.Server().Version().empty())
=======
  if (_id.Server().Version().empty())
>>>>>>> adb3ece0
  {
    ignwarn << "Server configuration is incomplete:" << std::endl
            << _id.Server().AsString();
  }

  _id.Owner(owner);
  _id.Name(name);
<<<<<<< HEAD
  _id.Server(serverConfig);
=======
>>>>>>> adb3ece0

  return true;
}

//////////////////////////////////////////////////
Result FuelClient::DownloadModel(const std::string &_modelURL,
  std::string &_path)
{
  // Get data from URL
  ModelIdentifier id;
  ServerConfig srv;
  if (!this->ParseModelURL(_modelURL, srv, id))
  {
    return Result(Result::FETCH_ERROR);
  }

  // Download
  auto result = this->DownloadModel(srv, id);
  if (result)
  {
    _path = ignition::common::joinPaths(this->Config().CacheLocation(),
      id.Server().LocalName(), id.Owner(), "models", id.Name());
  }

  return result;
}

//////////////////////////////////////////////////
Result FuelClient::CachedModel(const std::string &_modelURL,
  std::string &_path)
{
  // Get data from URL
  ModelIdentifier id;
  ServerConfig srv;
  if (!this->ParseModelURL(_modelURL, srv, id))
  {
    return Result(Result::FETCH_ERROR);
  }

  // Check local cache
  auto modelIter = this->dataPtr->cache->MatchingModel(id);
  if (modelIter)
  {
    _path = modelIter.PathToModel();
    return Result(Result::FETCH_ALREADY_EXISTS);
  }

  return Result(Result::FETCH_ERROR);
}
<|MERGE_RESOLUTION|>--- conflicted
+++ resolved
@@ -70,21 +70,6 @@
     // Name
     "([^\\/]+)\\/*"};
 
-  /// \brief A model unique name, which is the same as the URL but without the
-  /// API version.
-  /// E.g.: https://api.ignitionfuel.org/caguero/models/Beer
-  public: std::string kModelUniqueNameRegexStr =
-    // Method
-    "^([[:alnum:]\\.\\+\\-]+):\\/\\/"
-    // Server
-    "([^\\/\\s]+)\\/+"
-    // Owner
-    "([^\\/\\s]+)\\/+"
-    // "models"
-    "models\\/+"
-    // Name
-    "([^\\/]+)\\/*";
-
   /// \brief Client configuration
   public: ClientConfig config;
 
@@ -256,8 +241,7 @@
   const ModelIdentifier &_id)
 {
   // Server config
-  if (_id.Server().URL().empty() || _id.Server().LocalName().empty() ||
-      _id.Server().Version().empty())
+  if (_id.Server().URL().empty() || _id.Server().Version().empty())
   {
     ignerr << "Can't download model, server configuration incomplete: "
           << std::endl << _id.Server().AsString() << std::endl;
@@ -314,25 +298,11 @@
     name = match[4];
   }
   else
-<<<<<<< HEAD
-=======
   {
     ignerr << "Invalid URL [" << _modelURL << "]" << std::endl;
->>>>>>> adb3ece0
     return false;
   }
 
-<<<<<<< HEAD
-  // Get remaining server information, such as local name, from config
-  ServerConfig serverConfig;
-  serverConfig.URL(scheme + "://" + server);
-  serverConfig.Version(version);
-  for (const auto &s : this->dataPtr->config.Servers())
-  {
-    if (s.URL() == serverConfig.URL())
-    {
-      if (!version.empty() && s.Version() != serverConfig.Version())
-=======
   // Get remaining server information from config
   _id.Server().URL(scheme + "://" + server);
   _id.Server().Version(version);
@@ -341,27 +311,18 @@
     if (s.URL() == _id.Server().URL())
     {
       if (!version.empty() && s.Version() != _id.Server().Version())
->>>>>>> adb3ece0
       {
         ignwarn << "Requested server API version [" << version
                 << "] for server [" << s.URL() << "], but will use ["
                 << s.Version() << "] as given in the config file."
                 << std::endl;
       }
-<<<<<<< HEAD
-      serverConfig = s;
-=======
       _id.Server() = s;
->>>>>>> adb3ece0
       break;
     }
   }
 
-<<<<<<< HEAD
-  if (_id.Server().LocalName().empty() || _id.Server().Version().empty())
-=======
   if (_id.Server().Version().empty())
->>>>>>> adb3ece0
   {
     ignwarn << "Server configuration is incomplete:" << std::endl
             << _id.Server().AsString();
@@ -369,10 +330,6 @@
 
   _id.Owner(owner);
   _id.Name(name);
-<<<<<<< HEAD
-  _id.Server(serverConfig);
-=======
->>>>>>> adb3ece0
 
   return true;
 }
@@ -394,7 +351,7 @@
   if (result)
   {
     _path = ignition::common::joinPaths(this->Config().CacheLocation(),
-      id.Server().LocalName(), id.Owner(), "models", id.Name());
+        id.Server().Url().Path().Str(), id.Owner(), "models", id.Name());
   }
 
   return result;
