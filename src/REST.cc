--- conflicted
+++ resolved
@@ -280,21 +280,18 @@
     ifs.close();
   return res;
 }
-<<<<<<< HEAD
+
+/////////////////////////////////////////////////
+void REST::SetUserAgent(const std::string &_agent)
+{
+  gUserAgent = _agent;
+}
+
+/////////////////////////////////////////////////
+const std::string &REST::UserAgent() const
+{
+  return gUserAgent;
+}
 #ifndef _WIN32
 # pragma GCC diagnostic pop
-#endif
-=======
-
-/////////////////////////////////////////////////
-void REST::SetUserAgent(const std::string &_agent)
-{
-  gUserAgent = _agent;
-}
-
-/////////////////////////////////////////////////
-const std::string &REST::UserAgent() const
-{
-  return gUserAgent;
-}
->>>>>>> 46fc44d8
+#endif