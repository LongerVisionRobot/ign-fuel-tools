--- conflicted
+++ resolved
@@ -331,10 +331,7 @@
       matches = false;
     if (_id.Server().Url().Valid() &&
         _id.Server().Url().Str() != iter->Server().Url().Str())
-<<<<<<< HEAD
-    {
-=======
->>>>>>> 32f1db6f
+    {
       matches = false;
     }
     if (matches)
