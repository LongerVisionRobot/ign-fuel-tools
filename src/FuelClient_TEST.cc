/*
 * Copyright (C) 2018 Open Source Robotics Foundation
 *
 * Licensed under the Apache License, Version 2.0 (the "License");
 * you may not use this file except in compliance with the License.
 * You may obtain a copy of the License at
 *
 *     http://www.apache.org/licenses/LICENSE-2.0
 *
 * Unless required by applicable law or agreed to in writing, software
 * distributed under the License is distributed on an "AS IS" BASIS,
 * WITHOUT WARRANTIES OR CONDITIONS OF ANY KIND, either express or implied.
 * See the License for the specific language governing permissions and
 * limitations under the License.
 *
*/

#include <gtest/gtest.h>
#include <fstream>
#include <ignition/common/Console.hh>
#include <ignition/common/Filesystem.hh>
#include "ignition/fuel_tools/FuelClient.hh"
#include "ignition/fuel_tools/ClientConfig.hh"
#include "ignition/fuel_tools/Result.hh"
#include "ignition/fuel_tools/WorldIdentifier.hh"

#include "test/test_config.h"

#ifdef _WIN32
#include <direct.h>
#define ChangeDirectory _chdir
#else
#include <unistd.h>
#define ChangeDirectory chdir
#endif

using namespace ignition;
using namespace ignition::fuel_tools;

//////////////////////////////////////////////////
/// \brief Creates a directory structure in the build directory with 1 model
/// that has 2 versions
/// Taken from LocalCache_TEST
void createLocalModel(ClientConfig &_conf)
{
  common::createDirectories(
      "test_cache/localhost:8007/alice/models/My Model/2/meshes");
  common::createDirectories(
      "test_cache/localhost:8007/alice/models/My Model/3/meshes");

  {
    std::ofstream fout(
        "test_cache/localhost:8007/alice/models/My Model/2/model.config",
        std::ofstream::trunc);
    fout << "<?xml version=\"1.0\"?>";
    fout.flush();
    fout.close();

    common::copyFile(
        "test_cache/localhost:8007/alice/models/My Model/2/model.config",
        "test_cache/localhost:8007/alice/models/My Model/3/model.config");
  }

  {
    std::ofstream fout(
        "test_cache/localhost:8007/alice/models/My Model/2/model.sdf",
        std::ofstream::trunc);
    fout << "<?xml version=\"1.0\"?>";
    fout.flush();
    fout.close();

    common::copyFile(
        "test_cache/localhost:8007/alice/models/My Model/2/model.sdf",
        "test_cache/localhost:8007/alice/models/My Model/3/model.sdf");
  }

  {
    std::ofstream fout(
        "test_cache/localhost:8007/alice/models/My Model/2/meshes/model.dae",
        std::ofstream::trunc);
    fout << "<?xml version=\"1.0\"?>";
    fout.flush();
    fout.close();

    common::copyFile(
        "test_cache/localhost:8007/alice/models/My Model/2/meshes/model.dae",
        "test_cache/localhost:8007/alice/models/My Model/3/meshes/model.dae");
  }

  ignition::fuel_tools::ServerConfig srv;
  srv.SetUrl(common::URI("http://localhost:8007/"));
  _conf.AddServer(srv);
}

//////////////////////////////////////////////////
/// \brief Creates a directory structure in the build directory with 1 world
/// that has 2 versions
/// Taken from LocalCache_TEST
void createLocalWorld(ClientConfig &_conf)
{
  common::createDirectories(
      "test_cache/localhost:8007/banana/worlds/My World/2");
  common::createDirectories(
      "test_cache/localhost:8007/banana/worlds/My World/3");


  {
    std::ofstream fout(
        "test_cache/localhost:8007/banana/worlds/My World/2/strawberry.world",
        std::ofstream::trunc);
    fout << "<?xml version=\"1.0\"?>";
    fout.flush();
    fout.close();

    common::copyFile(
        "test_cache/localhost:8007/banana/worlds/My World/2/strawberry.world",
        "test_cache/localhost:8007/banana/worlds/My World/3/strawberry.world");
  }

  ignition::fuel_tools::ServerConfig srv;
  srv.SetUrl(ignition::common::URI("http://localhost:8007/"));
  _conf.AddServer(srv);
}

/////////////////////////////////////////////////
/// \brief Nothing crashes
TEST(FuelClient, ParseModelURL)
{
  common::Console::SetVerbosity(4);

  // * without client config
  // * with server API version
  // * without model version
  {
    FuelClient client;
    ModelIdentifier id;
    const std::string url{
      "https://fuel.ignitionrobotics.org/1.0/german/models/Cardboard Box"};
    EXPECT_TRUE(client.ParseModelUrl(ignition::common::URI(url), id));

    EXPECT_EQ(id.Server().Url().Str(), "https://fuel.ignitionrobotics.org");
    EXPECT_EQ(id.Server().Version(), "1.0");
    EXPECT_EQ(id.Owner(), "german");
    EXPECT_EQ(id.Name(), "Cardboard Box");
    EXPECT_EQ(id.Version(), 0u);
  }

  // * with client config
  // * with server API version
  // * with model version
  {
    ClientConfig config;
    config.LoadConfig();

    FuelClient client(config);
    ModelIdentifier id;
    const std::string url{
      "https://fuel.ignitionrobotics.org/1.0/german/models/Cardboard Box/4"};
    EXPECT_TRUE(client.ParseModelUrl(ignition::common::URI(url), id));

    EXPECT_EQ(id.Server().Url().Str(), "https://fuel.ignitionrobotics.org");
    EXPECT_EQ(id.Server().Version(), "1.0");
    EXPECT_EQ(id.Owner(), "german");
    EXPECT_EQ(id.Name(), "Cardboard Box");
    EXPECT_EQ(id.Version(), 4u);
  }

  // * with client config
  // * with server API version different from config
  // * with model version
  {
    ClientConfig config;
    config.LoadConfig();

    FuelClient client(config);
    ModelIdentifier id;
    const std::string url{
      "https://fuel.ignitionrobotics.org/5.0/german/models/Cardboard Box/6"};
    EXPECT_TRUE(client.ParseModelUrl(ignition::common::URI(url), id));

    EXPECT_EQ(id.Server().Url().Str(), "https://fuel.ignitionrobotics.org");
    EXPECT_EQ(id.Server().Version(), "1.0");
    EXPECT_EQ(id.Owner(), "german");
    EXPECT_EQ(id.Name(), "Cardboard Box");
    EXPECT_EQ(id.Version(), 6u);
  }

  // * without client config
  // * without server API version
  // * without model version
  {
    FuelClient client;
    ModelIdentifier id;
    const std::string url{
      "https://fuel.ignitionrobotics.org/german/models/Cardboard Box"};
    EXPECT_TRUE(client.ParseModelUrl(ignition::common::URI(url), id));

    EXPECT_EQ(id.Server().Url().Str(), "https://fuel.ignitionrobotics.org");
    EXPECT_TRUE(id.Server().Version().empty());
    EXPECT_EQ(id.Owner(), "german");
    EXPECT_EQ(id.Name(), "Cardboard Box");
    EXPECT_EQ(id.Version(), 0u);
  }

  // * with client config
  // * without server API version
  // * with model version `tip`
  {
    ClientConfig config;
    config.LoadConfig();

    FuelClient client(config);
    ModelIdentifier id;
    const std::string url{
      "https://fuel.ignitionrobotics.org/german/models/Cardboard Box/tip"};
    EXPECT_TRUE(client.ParseModelUrl(ignition::common::URI(url), id));

    EXPECT_EQ(id.Server().Url().Str(), "https://fuel.ignitionrobotics.org");
    EXPECT_EQ(id.Server().Version(), "1.0");
    EXPECT_EQ(id.Owner(), "german");
    EXPECT_EQ(id.Name(), "Cardboard Box");
    EXPECT_EQ(id.Version(), 0u);
  }

  // Bad model Urls
  {
    FuelClient client;
    ModelIdentifier id;
    EXPECT_FALSE(client.ParseModelUrl(ignition::common::URI("http://bad.url"),
          id));
  }

  // Not Url
  {
    FuelClient client;
    ModelIdentifier id;
    EXPECT_FALSE(client.ParseModelUrl(ignition::common::URI("bad url"),
          id));
  }
  {
    FuelClient client;
    ModelIdentifier id;
    EXPECT_FALSE(client.ParseModelUrl(ignition::common::URI("ba://url"),
          id));
  }
  {
    FuelClient client;
    ModelIdentifier id;
    const std::string url{
      "https://fuel.ignitionrobotics.org/german/models/Cardboard Box/banana"};
    EXPECT_FALSE(client.ParseModelUrl(ignition::common::URI(url), id));
  }
  {
    FuelClient client;
    ModelIdentifier id;
    const std::string url{
      "https://fuel.ignitionrobotics.org/banana/german/models/Cardboard Box"};
    EXPECT_FALSE(client.ParseModelUrl(ignition::common::URI(url), id));
  }
  {
    FuelClient client;
    ModelIdentifier id;
    const std::string url{
      "https://fuel.ignitionrobotics.org/99/german/models/Cardboard Box"};
    EXPECT_FALSE(client.ParseModelUrl(ignition::common::URI(url), id));
  }
  {
    FuelClient client;
    ModelIdentifier id;
    const std::string url{
      "https://fuel.ignitionrobotics.org/2/2/german/models/Cardboard Box/banana"};
    EXPECT_FALSE(client.ParseModelUrl(ignition::common::URI(url), id));
  }
}

/////////////////////////////////////////////////
TEST(FuelClient, ParseModelFileURL)
{
  common::Console::SetVerbosity(4);

  // URL - without client config
  {
    FuelClient client;
    ModelIdentifier id;
    std::string filePath;
    const common::URI modelUrl{
      "https://fuel.ignitionrobotics.org/1.0/openrobotics/models/"
        "Cordless Drill/tip/files/meshes/cordless_drill.dae"};
    EXPECT_TRUE(client.ParseModelFileUrl(modelUrl, id, filePath));

    EXPECT_EQ(id.Server().Url().Str(), "https://fuel.ignitionrobotics.org");
    EXPECT_EQ(id.Server().Version(), "1.0");
    EXPECT_EQ(id.Owner(), "openrobotics");
    EXPECT_EQ(id.Name(), "Cordless Drill");
    EXPECT_EQ(filePath, "meshes/cordless_drill.dae");
  }

  // URL - with client config
  {
    ClientConfig config;
    config.LoadConfig();

    FuelClient client(config);
    ModelIdentifier id;
    std::string filePath;
    const common::URI modelUrl{
      "https://fuel.ignitionrobotics.org/1.0/openrobotics/models/Pine Tree/tip/"
      "files/materials/scripts/pine_tree.material"};
    EXPECT_TRUE(client.ParseModelFileUrl(modelUrl, id, filePath));

    EXPECT_EQ(id.Server().Url().Str(), "https://fuel.ignitionrobotics.org");
    EXPECT_EQ(id.Server().Version(), "1.0");
    EXPECT_EQ(id.Owner(), "openrobotics");
    EXPECT_EQ(id.Name(), "Pine Tree");
    EXPECT_EQ(filePath, "materials/scripts/pine_tree.material");
  }

  // URL - version different from config
  {
    ClientConfig config;
    config.LoadConfig();

    FuelClient client(config);
    ModelIdentifier id;
    std::string filePath;
    const common::URI modelUrl{
      "https://fuel.ignitionrobotics.org/5.0/openrobotics/models/Pine Tree/tip/"
      "files/model.sdf"};
    EXPECT_TRUE(client.ParseModelFileUrl(modelUrl, id, filePath));

    EXPECT_EQ(id.Server().Url().Str(), "https://fuel.ignitionrobotics.org");
    EXPECT_EQ(id.Server().Version(), "1.0");
    EXPECT_EQ(id.Owner(), "openrobotics");
    EXPECT_EQ(id.Name(), "Pine Tree");
    EXPECT_EQ(filePath, "model.sdf");
  }

  // Unique name - without client config
  {
    FuelClient client;
    ModelIdentifier id;
    std::string filePath;
    const common::URI modelUrl{
      "https://fuel.ignitionrobotics.org/openrobotics/models/Pine Tree/tip/"
      "files/materials/scripts/pine_tree.material"};
    EXPECT_TRUE(client.ParseModelFileUrl(modelUrl, id, filePath));

    EXPECT_EQ(id.Server().Url().Str(), "https://fuel.ignitionrobotics.org");
    EXPECT_TRUE(id.Server().Version().empty());
    EXPECT_EQ(id.Owner(), "openrobotics");
    EXPECT_EQ(id.Name(), "Pine Tree");
    EXPECT_EQ(filePath, "materials/scripts/pine_tree.material");
  }

  // Unique name - with client config
  {
    ClientConfig config;
    config.LoadConfig();

    FuelClient client(config);
    ModelIdentifier id;
    std::string filePath;
    const common::URI modelUrl{
      "https://fuel.ignitionrobotics.org/openrobotics/models/Pine Tree/tip/"
      "files/materials/scripts/pine_tree.material"};
    EXPECT_TRUE(client.ParseModelFileUrl(modelUrl, id, filePath));

    EXPECT_EQ(id.Server().Url().Str(), "https://fuel.ignitionrobotics.org");
    EXPECT_EQ(id.Server().Version(), "1.0");
    EXPECT_EQ(id.Owner(), "openrobotics");
    EXPECT_EQ(id.Name(), "Pine Tree");
    EXPECT_EQ(filePath, "materials/scripts/pine_tree.material");
  }

  // Bad URL
  {
    FuelClient client;
    ModelIdentifier id;
    std::string filePath;
    const common::URI modelUrl{"http://bad.url"};
    EXPECT_FALSE(client.ParseModelFileUrl(modelUrl, id, filePath));
  }

  // Not URL
  {
    FuelClient client;
    ModelIdentifier id;
    std::string filePath;
    const common::URI modelUrl{"bad_url"};
    EXPECT_FALSE(client.ParseModelFileUrl(modelUrl, id, filePath));
  }
}

/////////////////////////////////////////////////
TEST(FuelClient, DownloadModel)
{
  // Configure to use binary path as cache
  ASSERT_EQ(0, ChangeDirectory(PROJECT_BINARY_PATH));
  common::removeAll("test_cache");
  common::createDirectories("test_cache");
  ClientConfig config;
  config.LoadConfig();
  config.SetCacheLocation(common::cwd() + "/test_cache");

  // Create client
  FuelClient client(config);
  EXPECT_EQ(config.CacheLocation(), client.Config().CacheLocation());

  // Download model from URL
  {
    // Unversioned URL should get the latest available version
    common::URI url{
        "https://fuel.ignitionrobotics.org/1.0/chapulina/models/Test box"};

    // Check it is not cached
    std::string cachedPath;
    Result res1 = client.CachedModel(url, cachedPath);
    EXPECT_FALSE(res1);
    EXPECT_EQ(Result(ResultType::FETCH_ERROR), res1);

    // Download
    std::string path;
    Result res2 = client.DownloadModel(url, path);
    EXPECT_TRUE(res2);
    EXPECT_EQ(Result(ResultType::FETCH), res2);

    // Check it was downloaded to `1`
    EXPECT_EQ(path, common::cwd() +
        "/test_cache/fuel.ignitionrobotics.org/chapulina/models/Test box/2");
    EXPECT_TRUE(common::exists(
        "test_cache/fuel.ignitionrobotics.org/chapulina/models/Test box/2"));
    EXPECT_TRUE(common::exists(
        "test_cache/fuel.ignitionrobotics.org/chapulina/models/Test box/2/"
         "model.sdf"));
    EXPECT_TRUE(common::exists(
       "test_cache/fuel.ignitionrobotics.org/chapulina/models/Test box/2/"
       "model.config"));

    // Check it wasn't downloaded to model root directory
    EXPECT_FALSE(common::exists(
     "test_cache/fuel.ignitionrobotics.org/chapulina/models/"
     "Test box/model.config"));

    // Check it is cached
    Result res3 = client.CachedModel(url, cachedPath);
    EXPECT_TRUE(res3);
    EXPECT_EQ(Result(ResultType::FETCH_ALREADY_EXISTS), res3);
    EXPECT_EQ(common::cwd() +
      "/test_cache/fuel.ignitionrobotics.org/chapulina/models/Test box/2",
      cachedPath);
  }

  // Try using nonexistent URL
  {
    std::string url{
        "https://fuel.ignitionrobotics.org/1.0/chapulina/models/"
          "Inexistent model"};
    std::string path;
    Result result = client.DownloadModel(common::URI(url), path);
    EXPECT_FALSE(result);
    EXPECT_EQ(Result(ResultType::FETCH_ERROR), result);
  }

  // Try using bad URL
  {
    std::string url{"banana"};
    std::string path;
    Result result = client.DownloadModel(common::URI(url), path);
    EXPECT_FALSE(result);
    EXPECT_EQ(Result(ResultType::FETCH_ERROR), result);
  }
}

/////////////////////////////////////////////////
TEST(FuelClient, CachedModel)
{
  common::Console::SetVerbosity(4);

  // Configure to use binary path as cache and populate it
  ASSERT_EQ(0, ChangeDirectory(PROJECT_BINARY_PATH));
  common::removeAll("test_cache");
  common::createDirectories("test_cache");
  ClientConfig config;
  config.SetCacheLocation(common::cwd() + "/test_cache");
  createLocalModel(config);

  // Create client
  FuelClient client(config);
  EXPECT_EQ(config.CacheLocation(), client.Config().CacheLocation());

  // Cached model (no version)
  {
    common::URI url{"http://localhost:8007/1.0/alice/models/My Model"};
    std::string path;
    auto result = client.CachedModel(url, path);
    EXPECT_TRUE(result);
    EXPECT_EQ(Result(ResultType::FETCH_ALREADY_EXISTS), result);
    EXPECT_EQ(common::cwd() +
        "/test_cache/localhost:8007/alice/models/My Model/3", path);
  }

  // Cached model (tip)
  {
    common::URI url{"http://localhost:8007/1.0/alice/models/My Model/tip"};
    std::string path;
    auto result = client.CachedModel(url, path);
    EXPECT_TRUE(result);
    EXPECT_EQ(Result(ResultType::FETCH_ALREADY_EXISTS), result);
    EXPECT_EQ(common::cwd() +
        "/test_cache/localhost:8007/alice/models/My Model/3", path);
  }

  // Cached model (version number)
  {
    common::URI url{"http://localhost:8007/1.0/alice/models/My Model/2"};
    std::string path;
    auto result = client.CachedModel(url, path);
    EXPECT_TRUE(result);
    EXPECT_EQ(Result(ResultType::FETCH_ALREADY_EXISTS), result);
    EXPECT_EQ(common::cwd() +
        "/test_cache/localhost:8007/alice/models/My Model/2", path);
  }

  // Cached model file (tip)
  {
    common::URI url{
        "http://localhost:8007/1.0/alice/models/My Model/tip/files/model.sdf"};
    std::string path;
    auto result = client.CachedModelFile(url, path);
    EXPECT_TRUE(result);
    EXPECT_EQ(Result(ResultType::FETCH_ALREADY_EXISTS), result);
    EXPECT_EQ(common::cwd() +
        "/test_cache/localhost:8007/alice/models/My Model/3/model.sdf", path);
  }

  // Deeper cached model file
  {
    common::URI url{"http://localhost:8007/1.0/alice/models/My Model/2/files/"
                    "meshes/model.dae"};
    std::string path;
    auto result = client.CachedModelFile(url, path);
    EXPECT_TRUE(result);
    EXPECT_EQ(Result(ResultType::FETCH_ALREADY_EXISTS), result);
    EXPECT_EQ(common::cwd() +
        "/test_cache/localhost:8007/alice/models/My Model/2/meshes/model.dae",
        path);
  }

  // Non-cached model
  {
    common::URI url{"http://localhost:8007/1.0/alice/models/Banana"};
    std::string path;
    auto result = client.CachedModel(url, path);
    EXPECT_FALSE(result);
    EXPECT_EQ(Result(ResultType::FETCH_ERROR), result);
  }

  // Non-cached model (when looking for file)
  {
    common::URI url{"http://localhost:8007/1.0/alice/models/Banana/model.sdf"};
    std::string path;
    auto result = client.CachedModelFile(url, path);
    EXPECT_FALSE(result);
    EXPECT_EQ(Result(ResultType::FETCH_ERROR), result);
  }

  // Non-cached model file
  {
    common::URI url{"http://localhost:8007/1.0/alice/models/My Model/tip/files/"
                    "meshes/banana.dae"
    };
    std::string path;
    auto result = client.CachedModelFile(url, path);
    EXPECT_FALSE(result);
    EXPECT_EQ(Result(ResultType::FETCH_ERROR), result);
  }

  // Model root URL to model file
  {
    common::URI url{"http://localhost:8007/1.0/alice/models/My Model"};
    std::string path;
    auto result = client.CachedModelFile(url, path);
    EXPECT_FALSE(result);
    EXPECT_EQ(Result(ResultType::FETCH_ERROR), result);
  }

  // Bad model URL
  {
    common::URI url{"banana"};
    std::string path;
    auto result = client.CachedModel(url, path);
    EXPECT_FALSE(result);
    EXPECT_EQ(Result(ResultType::FETCH_ERROR), result);
  }

  // Bad model file URL
  {
    common::URI url{"banana"};
    std::string path;
    auto result = client.CachedModelFile(url, path);
    EXPECT_FALSE(result);
    EXPECT_EQ(Result(ResultType::FETCH_ERROR), result);
  }
}

/////////////////////////////////////////////////
/// \brief Nothing crashes
TEST(FuelClient, ParseWorldUrl)
{
  common::Console::SetVerbosity(4);

  // * without client config
  // * with server API version
  // * without world version
  {
    FuelClient client;
    WorldIdentifier id;
    const common::URI url{
      "https://fuel.ignitionrobotics.org/1.0/german/worlds/Cardboard Box"};
    EXPECT_TRUE(client.ParseWorldUrl(url, id));

    EXPECT_EQ(id.Server().Url().Str(), "https://fuel.ignitionrobotics.org");
    EXPECT_EQ(id.Server().Version(), "1.0");
    EXPECT_EQ(id.Owner(), "german");
    EXPECT_EQ(id.Name(), "Cardboard Box");
    EXPECT_EQ(id.Version(), 0u);
  }

  // * with client config
  // * with server API version
  // * with world version
  {
    ClientConfig config;
    config.LoadConfig();

    FuelClient client(config);
    WorldIdentifier id;
    const common::URI url{
      "https://fuel.ignitionrobotics.org/1.0/german/worlds/Cardboard Box/4"};
    EXPECT_TRUE(client.ParseWorldUrl(url, id));

    EXPECT_EQ(id.Server().Url().Str(), "https://fuel.ignitionrobotics.org");
    EXPECT_EQ(id.Server().Version(), "1.0");
    EXPECT_EQ(id.Owner(), "german");
    EXPECT_EQ(id.Name(), "Cardboard Box");
    EXPECT_EQ(id.Version(), 4u);
  }

  // * with client config
  // * with server API version different from config
  // * with world version
  {
    ClientConfig config;
    config.LoadConfig();

    FuelClient client(config);
    WorldIdentifier id;
    const common::URI url{
      "https://fuel.ignitionrobotics.org/5.0/german/worlds/Cardboard Box/6"};
    EXPECT_TRUE(client.ParseWorldUrl(url, id));

    EXPECT_EQ(id.Server().Url().Str(), "https://fuel.ignitionrobotics.org");
    EXPECT_EQ(id.Server().Version(), "1.0");
    EXPECT_EQ(id.Owner(), "german");
    EXPECT_EQ(id.Name(), "Cardboard Box");
    EXPECT_EQ(id.Version(), 6u);
  }

  // * without client config
  // * without server API version
  // * without world version
  {
    FuelClient client;
    WorldIdentifier id;
    const common::URI url{
      "https://fuel.ignitionrobotics.org/german/worlds/Cardboard Box"};
    EXPECT_TRUE(client.ParseWorldUrl(url, id));

    EXPECT_EQ(id.Server().Url().Str(), "https://fuel.ignitionrobotics.org");
    EXPECT_TRUE(id.Server().Version().empty());
    EXPECT_EQ(id.Owner(), "german");
    EXPECT_EQ(id.Name(), "Cardboard Box");
    EXPECT_EQ(id.Version(), 0u);
  }

  // * with client config
  // * without server API version
  // * with world version `tip`
  {
    ClientConfig config;
    config.LoadConfig();

    FuelClient client(config);
    WorldIdentifier id;
    const common::URI url{
      "https://fuel.ignitionrobotics.org/german/worlds/Cardboard Box/tip"};
    EXPECT_TRUE(client.ParseWorldUrl(url, id));

    EXPECT_EQ(id.Server().Url().Str(), "https://fuel.ignitionrobotics.org");
    EXPECT_EQ(id.Server().Version(), "1.0");
    EXPECT_EQ(id.Owner(), "german");
    EXPECT_EQ(id.Name(), "Cardboard Box");
    EXPECT_EQ(id.Version(), 0u);
  }

  // Bad world URLs
  {
    FuelClient client;
    WorldIdentifier id;
    EXPECT_FALSE(client.ParseWorldUrl(common::URI("http://bad.url"), id));
  }

  // Not URL
  {
    FuelClient client;
    WorldIdentifier id;
    EXPECT_FALSE(client.ParseWorldUrl(common::URI("bad url"), id));
  }
  {
    FuelClient client;
    WorldIdentifier id;
    EXPECT_FALSE(client.ParseWorldUrl(common::URI("ba://url"), id));
  }
  {
    FuelClient client;
    WorldIdentifier id;
    const common::URI url{
      "https://fuel.ignitionrobotics.org/german/worlds/Cardboard Box/banana"};
    EXPECT_FALSE(client.ParseWorldUrl(url, id));
  }
  {
    FuelClient client;
    WorldIdentifier id;
    const common::URI url{
      "https://fuel.ignitionrobotics.org/banana/german/worlds/Cardboard Box"};
    EXPECT_FALSE(client.ParseWorldUrl(url, id));
  }
  {
    FuelClient client;
    WorldIdentifier id;
    const common::URI url{
      "https://fuel.ignitionrobotics.org/99/german/worlds/Cardboard Box"};
    EXPECT_FALSE(client.ParseWorldUrl(url, id));
  }
  {
    FuelClient client;
    WorldIdentifier id;
    const common::URI url{
      "https://fuel.ignitionrobotics.org/2/2/german/worlds/Cardboard Box"
        "/banana"};
    EXPECT_FALSE(client.ParseWorldUrl(url, id));
  }
}

/////////////////////////////////////////////////
TEST(FuelClient, ParseWorldFileUrl)
{
  common::Console::SetVerbosity(4);

  // URL - without client config
  {
    FuelClient client;
    WorldIdentifier id;
    std::string filePath;
    const common::URI worldUrl{
      "https://fuel.ignitionrobotics.org/1.0/openrobotics/worlds/Empty/tip/"
      "files/empty.world"};
    EXPECT_TRUE(client.ParseWorldFileUrl(worldUrl, id, filePath));

    EXPECT_EQ(id.Server().Url().Str(), "https://fuel.ignitionrobotics.org");
    EXPECT_EQ(id.Server().Version(), "1.0");
    EXPECT_EQ(id.Owner(), "openrobotics");
    EXPECT_EQ(id.Name(), "Empty");
    EXPECT_EQ(filePath, "empty.world");
  }

  // URL - with client config
  {
    ClientConfig config;
    config.LoadConfig();

    FuelClient client(config);
    WorldIdentifier id;
    std::string filePath;
    const common::URI worldUrl{
      "https://fuel.ignitionrobotics.org/1.0/openrobotics/worlds/Empty sky/tip/"
      "files/empty_sky.world"};
    EXPECT_TRUE(client.ParseWorldFileUrl(worldUrl, id, filePath));

    EXPECT_EQ(id.Server().Url().Str(), "https://fuel.ignitionrobotics.org");
    EXPECT_EQ(id.Server().Version(), "1.0");
    EXPECT_EQ(id.Owner(), "openrobotics");
    EXPECT_EQ(id.Name(), "Empty sky");
    EXPECT_EQ(filePath, "empty_sky.world");
  }

  // URL - version different from config
  {
    ClientConfig config;
    config.LoadConfig();

    FuelClient client(config);
    WorldIdentifier id;
    std::string filePath;
    const common::URI worldUrl{
      "https://fuel.ignitionrobotics.org/5.0/openrobotics/worlds/Empty/tip/"
      "files/empty.world"};
    EXPECT_TRUE(client.ParseWorldFileUrl(worldUrl, id, filePath));

    EXPECT_EQ(id.Server().Url().Str(), "https://fuel.ignitionrobotics.org");
    EXPECT_EQ(id.Server().Version(), "1.0");
    EXPECT_EQ(id.Owner(), "openrobotics");
    EXPECT_EQ(id.Name(), "Empty");
    EXPECT_EQ(filePath, "empty.world");
  }

  // Unique name - without client config
  {
    FuelClient client;
    WorldIdentifier id;
    std::string filePath;
    const common::URI worldUrl{
      "https://fuel.ignitionrobotics.org/openrobotics/worlds/Empty sky/tip/"
      "files/empty_sky.world"};
    EXPECT_TRUE(client.ParseWorldFileUrl(worldUrl, id, filePath));

    EXPECT_EQ(id.Server().Url().Str(), "https://fuel.ignitionrobotics.org");
    EXPECT_TRUE(id.Server().Version().empty());
    EXPECT_EQ(id.Owner(), "openrobotics");
    EXPECT_EQ(id.Name(), "Empty sky");
    EXPECT_EQ(filePath, "empty_sky.world");
  }

  // Unique name - with client config
  {
    ClientConfig config;
    config.LoadConfig();

    FuelClient client(config);
    WorldIdentifier id;
    std::string filePath;
    const common::URI worldUrl{
<<<<<<< HEAD
      "https://fuel.ignitionrobotics.org/openrobotics/worlds/Empty/tip/"
=======
      "https://api.ignitionfuel.org/1.0/openrobotics/worlds/Empty/tip/"
>>>>>>> 32f1db6f
      "files/empty.world"};
    EXPECT_TRUE(client.ParseWorldFileUrl(worldUrl, id, filePath));

    EXPECT_EQ(id.Server().Url().Str(), "https://fuel.ignitionrobotics.org");
    EXPECT_EQ(id.Server().Version(), "1.0");
    EXPECT_EQ(id.Owner(), "openrobotics");
    EXPECT_EQ(id.Name(), "Empty");
    EXPECT_EQ(filePath, "empty.world");
  }

  // Bad URL
  {
    FuelClient client;
    WorldIdentifier id;
    std::string filePath;
    const common::URI worldUrl{"http://bad.url"};
    EXPECT_FALSE(client.ParseWorldFileUrl(worldUrl, id, filePath));
  }

  // Not URL
  {
    FuelClient client;
    WorldIdentifier id;
    std::string filePath;
    const common::URI worldUrl{"bad_url"};
    EXPECT_FALSE(client.ParseWorldFileUrl(worldUrl, id, filePath));
  }
}

//////////////////////////////////////////////////
TEST(FuelClient, DownloadWorld)
{
  common::Console::SetVerbosity(4);

  // Configure to use binary path as cache
  ASSERT_EQ(0, ChangeDirectory(PROJECT_BINARY_PATH));
  common::removeAll("test_cache");
  common::createDirectories("test_cache");

  ServerConfig server;
  server.SetUrl(ignition::common::URI("https://staging-fuel.ignitionrobotics.org"));

  ClientConfig config;
  config.AddServer(server);
  config.SetCacheLocation(common::cwd() + "/test_cache");

  // Create client
  FuelClient client(config);
  EXPECT_EQ(config.CacheLocation(), client.Config().CacheLocation());

  // Download world from URL
  {
    // Unversioned URL should get the latest available version
    common::URI url{
        "https://staging-fuel.ignitionrobotics.org/1.0/nate/worlds/Empty"};

    // Check it is not cached
    std::string cachedPath;
    auto res1 = client.CachedWorld(url, cachedPath);
    EXPECT_FALSE(res1);
    EXPECT_EQ(Result(ResultType::FETCH_ERROR), res1);

    // Download
    std::string path;
    auto res2 = client.DownloadWorld(url, path);
    EXPECT_TRUE(res2);
    EXPECT_EQ(Result(ResultType::FETCH), res2);

    // Check it was downloaded to `1`
    EXPECT_EQ(path, common::cwd() +
        "/test_cache/staging-fuel.ignitionrobotics.org/nate/worlds/Empty/1");
    EXPECT_TRUE(common::exists(
        "test_cache/staging-fuel.ignitionrobotics.org/nate/worlds/Empty/1"));
    EXPECT_TRUE(common::exists(
       "test_cache/staging-fuel.ignitionrobotics.org/nate/worlds/Empty/1/"
       "empty.world"));

    // Check it wasn't downloaded to world root directory
    EXPECT_FALSE(common::exists(
          "test_cache/staging-fuel.ignitionrobotics.org/" +
          std::string("nate/worlds/Empty/empty.world")));

    // Check it is cached
    auto res3 = client.CachedWorld(url, cachedPath);
    EXPECT_TRUE(res3);
    EXPECT_EQ(Result(ResultType::FETCH_ALREADY_EXISTS), res3);
    EXPECT_EQ(common::cwd() +
      "/test_cache/staging-fuel.ignitionrobotics.org/nate/worlds/Empty/1",
      cachedPath);
  }

  // Try using nonexistent URL
  {
    common::URI url{
        "https://staging-fuel.ignitionrobotics.org/1.0/nate/worlds/Bad world"};
    std::string path;
    auto result = client.DownloadWorld(url, path);
    EXPECT_FALSE(result);
    EXPECT_EQ(Result(ResultType::FETCH_ERROR), result);
  }

  // Try using bad URL
  {
    common::URI url{"banana"};
    std::string path;
    auto result = client.DownloadWorld(url, path);
    EXPECT_FALSE(result);
    EXPECT_EQ(Result(ResultType::FETCH_ERROR), result);
  }
}

/////////////////////////////////////////////////
TEST(FuelClient, CachedWorld)
{
  common::Console::SetVerbosity(4);

  // Configure to use binary path as cache and populate it
  ASSERT_EQ(0, ChangeDirectory(PROJECT_BINARY_PATH));
  common::removeAll("test_cache");
  common::createDirectories("test_cache");
  ClientConfig config;
  config.SetCacheLocation(common::cwd() + "/test_cache");
  createLocalWorld(config);

  // Create client
  FuelClient client(config);
  EXPECT_EQ(config.CacheLocation(), client.Config().CacheLocation());

  // Cached world (no version)
  {
    common::URI url{"http://localhost:8007/1.0/banana/worlds/My World"};
    std::string path;
    auto result = client.CachedWorld(url, path);
    EXPECT_TRUE(result);
    EXPECT_EQ(Result(ResultType::FETCH_ALREADY_EXISTS), result);
    EXPECT_EQ(common::cwd() +
        "/test_cache/localhost:8007/banana/worlds/My World/3", path);
  }

  // Cached world (tip)
  {
    common::URI url{"http://localhost:8007/1.0/banana/worlds/My World/tip"};
    std::string path;
    auto result = client.CachedWorld(url, path);
    EXPECT_TRUE(result);
    EXPECT_EQ(Result(ResultType::FETCH_ALREADY_EXISTS), result);
    EXPECT_EQ(common::cwd() +
        "/test_cache/localhost:8007/banana/worlds/My World/3", path);
  }

  // Cached world (version number)
  {
    common::URI url{"http://localhost:8007/1.0/banana/worlds/My World/2"};
    std::string path;
    auto result = client.CachedWorld(url, path);
    EXPECT_TRUE(result);
    EXPECT_EQ(Result(ResultType::FETCH_ALREADY_EXISTS), result);
    EXPECT_EQ(common::cwd() +
        "/test_cache/localhost:8007/banana/worlds/My World/2", path);
  }

  // Cached world file (tip)
  {
    common::URI url{"http://localhost:8007/1.0/banana/worlds/My World/tip/"
                    "files/strawberry.world"};
    std::string path;
    auto result = client.CachedWorldFile(url, path);
    EXPECT_TRUE(result);
    EXPECT_EQ(Result(ResultType::FETCH_ALREADY_EXISTS), result);
    EXPECT_EQ(common::cwd() +
        "/test_cache/localhost:8007/banana/worlds/My World/3/strawberry.world",
        path);
  }

  // Deeper cached world file
  {
    common::URI url{"http://localhost:8007/1.0/banana/worlds/My World/2/files/"
                    "strawberry.world"};
    std::string path;
    auto result = client.CachedWorldFile(url, path);
    EXPECT_TRUE(result);
    EXPECT_EQ(Result(ResultType::FETCH_ALREADY_EXISTS), result);
    EXPECT_EQ(common::cwd() +
        "/test_cache/localhost:8007/banana/worlds/My World/2/strawberry.world",
        path);
  }

  // Non-cached world
  {
    common::URI url{"http://localhost:8007/1.0/banana/worlds/Banana"};
    std::string path;
    auto result = client.CachedWorld(url, path);
    EXPECT_FALSE(result);
    EXPECT_EQ(Result(ResultType::FETCH_ERROR), result);
  }

  // Non-cached world (when looking for file)
  {
    common::URI url{
        "http://localhost:8007/1.0/banana/worlds/Banana/strawberry.world"};
    std::string path;
    auto result = client.CachedWorldFile(url, path);
    EXPECT_FALSE(result);
    EXPECT_EQ(Result(ResultType::FETCH_ERROR), result);
  }

  // Non-cached world file
  {
    common::URI url{"http://localhost:8007/1.0/banana/worlds/My World/tip/"
                    "files/banana.sdf"};
    std::string path;
    auto result = client.CachedWorldFile(url, path);
    EXPECT_FALSE(result);
    EXPECT_EQ(Result(ResultType::FETCH_ERROR), result);
  }

  // World root URL to world file
  {
    common::URI url{"http://localhost:8007/1.0/banana/worlds/My World"};
    std::string path;
    auto result = client.CachedWorldFile(url, path);
    EXPECT_FALSE(result);
    EXPECT_EQ(Result(ResultType::FETCH_ERROR), result);
  }

  // Bad world URL
  {
    common::URI url{"banana"};
    std::string path;
    auto result = client.CachedWorld(url, path);
    EXPECT_FALSE(result);
    EXPECT_EQ(Result(ResultType::FETCH_ERROR), result);
  }

  // Bad world file URL
  {
    common::URI url{"banana"};
    std::string path;
    auto result = client.CachedWorldFile(url, path);
    EXPECT_FALSE(result);
    EXPECT_EQ(Result(ResultType::FETCH_ERROR), result);
  }
}

/////////////////////////////////////////////////
TEST(FuelClient, Config)
{
  FuelClient client;
  ClientConfig &config = client.Config();

  // Check a few values. More client config tests in ClientConfig_TEST
  EXPECT_FALSE(config.UserAgent().empty());
  EXPECT_TRUE(config.CacheLocation().empty());
  EXPECT_TRUE(config.Servers().empty());
}

/////////////////////////////////////////////////
/// \brief Expect model download to fail with lack of server
TEST(FuelClient, ModelDownload)
{
  FuelClient client;

  std::string path;
  Result result = client.DownloadModel(common::URI("bad"), path);
  EXPECT_EQ(ResultType::FETCH_ERROR, result.Type());
}

/////////////////////////////////////////////////
TEST(FuelClient, ModelDetails)
{
  FuelClient client;
  ModelIdentifier modelId;
  ModelIdentifier model;

  Result result = client.ModelDetails(modelId, model);
  EXPECT_EQ(ResultType::FETCH_ERROR, result.Type());
}

/////////////////////////////////////////////////
TEST(FuelClient, Models)
{
  FuelClient client;
  ServerConfig serverConfig;
  ModelIdentifier modelId;

  {
    ModelIter iter = client.Models(modelId);
    EXPECT_FALSE(iter);
  }

  {
    ModelIter const iter = client.Models(modelId);
    EXPECT_FALSE(iter);
  }

  {
    ModelIter iter = client.Models(serverConfig);
    EXPECT_FALSE(iter);
  }

  {
    ModelIter const iter = client.Models(serverConfig);
    EXPECT_FALSE(iter);
  }
}

/////////////////////////////////////////////////
TEST(FuelClient, DownloadModelFail)
{
  FuelClient client;
  ModelIdentifier modelId;

  Result result = client.DownloadModel(modelId);
  EXPECT_EQ(ResultType::FETCH_ERROR, result.Type());
}

/////////////////////////////////////////////////
TEST(FuelClient, DeleteModelFail)
{
  FuelClient client;
  ModelIdentifier modelId;

  Result result = client.DeleteModel(modelId);
  EXPECT_EQ(ResultType::DELETE_ERROR, result.Type());
}

/////////////////////////////////////////////////
TEST(FuelClient, UploadModelFail)
{
  FuelClient client;
  ModelIdentifier modelId;

  Result result = client.UploadModel("path", modelId);
  EXPECT_EQ(ResultType::UPLOAD_ERROR, result.Type());
}

//////////////////////////////////////////////////
int main(int argc, char **argv)
{
  ::testing::InitGoogleTest(&argc, argv);
  return RUN_ALL_TESTS();
}<|MERGE_RESOLUTION|>--- conflicted
+++ resolved
@@ -840,11 +840,7 @@
     WorldIdentifier id;
     std::string filePath;
     const common::URI worldUrl{
-<<<<<<< HEAD
-      "https://fuel.ignitionrobotics.org/openrobotics/worlds/Empty/tip/"
-=======
-      "https://api.ignitionfuel.org/1.0/openrobotics/worlds/Empty/tip/"
->>>>>>> 32f1db6f
+      "https://fuel.ignitionrobotics.org/1.0/openrobotics/worlds/Empty/tip/"
       "files/empty.world"};
     EXPECT_TRUE(client.ParseWorldFileUrl(worldUrl, id, filePath));
 
