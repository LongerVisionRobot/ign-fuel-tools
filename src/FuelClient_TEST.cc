--- conflicted
+++ resolved
@@ -135,13 +135,8 @@
     FuelClient client;
     ModelIdentifier id;
     const std::string url{
-<<<<<<< HEAD
       "https://fuel.ignitionrobotics.org/1.0/german/models/Cardboard Box"};
-    EXPECT_TRUE(client.ParseModelURL(url, srv, id));
-=======
-      "https://api.ignitionfuel.org/1.0/german/models/Cardboard Box"};
     EXPECT_TRUE(client.ParseModelUrl(ignition::common::URI(url), id));
->>>>>>> b8504ae2
 
     EXPECT_EQ(id.Server().Url().Str(), "https://fuel.ignitionrobotics.org");
     EXPECT_EQ(id.Server().Version(), "1.0");
@@ -160,13 +155,8 @@
     FuelClient client(config);
     ModelIdentifier id;
     const std::string url{
-<<<<<<< HEAD
       "https://fuel.ignitionrobotics.org/1.0/german/models/Cardboard Box/4"};
-    EXPECT_TRUE(client.ParseModelURL(url, srv, id));
-=======
-      "https://api.ignitionfuel.org/1.0/german/models/Cardboard Box/4"};
     EXPECT_TRUE(client.ParseModelUrl(ignition::common::URI(url), id));
->>>>>>> b8504ae2
 
     EXPECT_EQ(id.Server().Url().Str(), "https://fuel.ignitionrobotics.org");
     EXPECT_EQ(id.Server().Version(), "1.0");
@@ -185,13 +175,8 @@
     FuelClient client(config);
     ModelIdentifier id;
     const std::string url{
-<<<<<<< HEAD
       "https://fuel.ignitionrobotics.org/5.0/german/models/Cardboard Box/6"};
-    EXPECT_TRUE(client.ParseModelURL(url, srv, id));
-=======
-      "https://api.ignitionfuel.org/5.0/german/models/Cardboard Box/6"};
     EXPECT_TRUE(client.ParseModelUrl(ignition::common::URI(url), id));
->>>>>>> b8504ae2
 
     EXPECT_EQ(id.Server().Url().Str(), "https://fuel.ignitionrobotics.org");
     EXPECT_EQ(id.Server().Version(), "1.0");
@@ -207,13 +192,8 @@
     FuelClient client;
     ModelIdentifier id;
     const std::string url{
-<<<<<<< HEAD
       "https://fuel.ignitionrobotics.org/german/models/Cardboard Box"};
-    EXPECT_TRUE(client.ParseModelURL(url, srv, id));
-=======
-      "https://api.ignitionfuel.org/german/models/Cardboard Box"};
     EXPECT_TRUE(client.ParseModelUrl(ignition::common::URI(url), id));
->>>>>>> b8504ae2
 
     EXPECT_EQ(id.Server().Url().Str(), "https://fuel.ignitionrobotics.org");
     EXPECT_FALSE(id.Server().Version().empty());
@@ -232,13 +212,8 @@
     FuelClient client(config);
     ModelIdentifier id;
     const std::string url{
-<<<<<<< HEAD
       "https://fuel.ignitionrobotics.org/german/models/Cardboard Box/tip"};
-    EXPECT_TRUE(client.ParseModelURL(url, srv, id));
-=======
-      "https://api.ignitionfuel.org/german/models/Cardboard Box/tip"};
     EXPECT_TRUE(client.ParseModelUrl(ignition::common::URI(url), id));
->>>>>>> b8504ae2
 
     EXPECT_EQ(id.Server().Url().Str(), "https://fuel.ignitionrobotics.org");
     EXPECT_EQ(id.Server().Version(), "1.0");
@@ -272,49 +247,29 @@
     FuelClient client;
     ModelIdentifier id;
     const std::string url{
-<<<<<<< HEAD
       "https://fuel.ignitionrobotics.org/german/models/Cardboard Box/banana"};
-    EXPECT_FALSE(client.ParseModelURL(url, srv, id));
-=======
-      "https://api.ignitionfuel.org/german/models/Cardboard Box/banana"};
     EXPECT_FALSE(client.ParseModelUrl(ignition::common::URI(url), id));
->>>>>>> b8504ae2
   }
   {
     FuelClient client;
     ModelIdentifier id;
     const std::string url{
-<<<<<<< HEAD
       "https://fuel.ignitionrobotics.org/banana/german/models/Cardboard Box"};
-    EXPECT_FALSE(client.ParseModelURL(url, srv, id));
-=======
-      "https://api.ignitionfuel.org/banana/german/models/Cardboard Box"};
     EXPECT_FALSE(client.ParseModelUrl(ignition::common::URI(url), id));
->>>>>>> b8504ae2
   }
   {
     FuelClient client;
     ModelIdentifier id;
     const std::string url{
-<<<<<<< HEAD
       "https://fuel.ignitionrobotics.org/99/german/models/Cardboard Box"};
-    EXPECT_FALSE(client.ParseModelURL(url, srv, id));
-=======
-      "https://api.ignitionfuel.org/99/german/models/Cardboard Box"};
     EXPECT_FALSE(client.ParseModelUrl(ignition::common::URI(url), id));
->>>>>>> b8504ae2
   }
   {
     FuelClient client;
     ModelIdentifier id;
     const std::string url{
-<<<<<<< HEAD
       "https://fuel.ignitionrobotics.org/2/2/german/models/Cardboard Box/banana"};
-    EXPECT_FALSE(client.ParseModelURL(url, srv, id));
-=======
-      "https://api.ignitionfuel.org/2/2/german/models/Cardboard Box/banana"};
     EXPECT_FALSE(client.ParseModelUrl(ignition::common::URI(url), id));
->>>>>>> b8504ae2
   }
 }
 
@@ -471,7 +426,6 @@
 
     // Check it was downloaded to `1`
     EXPECT_EQ(path, common::cwd() +
-<<<<<<< HEAD
         "/test_cache/fuel.ignitionrobotics.org/chapulina/models/Test box/1");
     EXPECT_TRUE(common::exists(
         "test_cache/fuel.ignitionrobotics.org/chapulina/models/Test box/1"));
@@ -480,16 +434,6 @@
          "model.sdf"));
     EXPECT_TRUE(common::exists(
        "test_cache/fuel.ignitionrobotics.org/chapulina/models/Test box/1/"
-=======
-        "/test_cache/api.ignitionfuel.org/chapulina/models/Test box/2");
-    EXPECT_TRUE(common::exists(
-        "test_cache/api.ignitionfuel.org/chapulina/models/Test box/2"));
-    EXPECT_TRUE(common::exists(
-        "test_cache/api.ignitionfuel.org/chapulina/models/Test box/2/"
-         "model.sdf"));
-    EXPECT_TRUE(common::exists(
-       "test_cache/api.ignitionfuel.org/chapulina/models/Test box/2/"
->>>>>>> b8504ae2
        "model.config"));
 
     // Check it wasn't downloaded to model root directory
@@ -501,11 +445,7 @@
     EXPECT_TRUE(res3);
     EXPECT_EQ(Result(ResultType::FETCH_ALREADY_EXISTS), res3);
     EXPECT_EQ(common::cwd() +
-<<<<<<< HEAD
       "/test_cache/fuel.ignitionrobotics.org/chapulina/models/Test box/1",
-=======
-      "/test_cache/api.ignitionfuel.org/chapulina/models/Test box/2",
->>>>>>> b8504ae2
       cachedPath);
   }
 
@@ -674,10 +614,10 @@
     FuelClient client;
     WorldIdentifier id;
     const common::URI url{
-      "https://api.ignitionfuel.org/1.0/german/worlds/Cardboard Box"};
+      "https://fuel.ignitionrobotics.org/1.0/german/worlds/Cardboard Box"};
     EXPECT_TRUE(client.ParseWorldUrl(url, id));
 
-    EXPECT_EQ(id.Server().Url().Str(), "https://api.ignitionfuel.org");
+    EXPECT_EQ(id.Server().Url().Str(), "https://fuel.ignitionrobotics.org");
     EXPECT_EQ(id.Server().Version(), "1.0");
     EXPECT_EQ(id.Owner(), "german");
     EXPECT_EQ(id.Name(), "Cardboard Box");
@@ -694,10 +634,10 @@
     FuelClient client(config);
     WorldIdentifier id;
     const common::URI url{
-      "https://api.ignitionfuel.org/1.0/german/worlds/Cardboard Box/4"};
+      "https://fuel.ignitionrobotics.org/1.0/german/worlds/Cardboard Box/4"};
     EXPECT_TRUE(client.ParseWorldUrl(url, id));
 
-    EXPECT_EQ(id.Server().Url().Str(), "https://api.ignitionfuel.org");
+    EXPECT_EQ(id.Server().Url().Str(), "https://fuel.ignitionrobotics.org");
     EXPECT_EQ(id.Server().Version(), "1.0");
     EXPECT_EQ(id.Owner(), "german");
     EXPECT_EQ(id.Name(), "Cardboard Box");
@@ -714,10 +654,10 @@
     FuelClient client(config);
     WorldIdentifier id;
     const common::URI url{
-      "https://api.ignitionfuel.org/5.0/german/worlds/Cardboard Box/6"};
+      "https://fuel.ignitionrobotics.org/5.0/german/worlds/Cardboard Box/6"};
     EXPECT_TRUE(client.ParseWorldUrl(url, id));
 
-    EXPECT_EQ(id.Server().Url().Str(), "https://api.ignitionfuel.org");
+    EXPECT_EQ(id.Server().Url().Str(), "https://fuel.ignitionrobotics.org");
     EXPECT_EQ(id.Server().Version(), "1.0");
     EXPECT_EQ(id.Owner(), "german");
     EXPECT_EQ(id.Name(), "Cardboard Box");
@@ -731,10 +671,10 @@
     FuelClient client;
     WorldIdentifier id;
     const common::URI url{
-      "https://api.ignitionfuel.org/german/worlds/Cardboard Box"};
+      "https://fuel.ignitionrobotics.org/german/worlds/Cardboard Box"};
     EXPECT_TRUE(client.ParseWorldUrl(url, id));
 
-    EXPECT_EQ(id.Server().Url().Str(), "https://api.ignitionfuel.org");
+    EXPECT_EQ(id.Server().Url().Str(), "https://fuel.ignitionrobotics.org");
     EXPECT_TRUE(id.Server().Version().empty());
     EXPECT_EQ(id.Owner(), "german");
     EXPECT_EQ(id.Name(), "Cardboard Box");
@@ -751,10 +691,10 @@
     FuelClient client(config);
     WorldIdentifier id;
     const common::URI url{
-      "https://api.ignitionfuel.org/german/worlds/Cardboard Box/tip"};
+      "https://fuel.ignitionrobotics.org/german/worlds/Cardboard Box/tip"};
     EXPECT_TRUE(client.ParseWorldUrl(url, id));
 
-    EXPECT_EQ(id.Server().Url().Str(), "https://api.ignitionfuel.org");
+    EXPECT_EQ(id.Server().Url().Str(), "https://fuel.ignitionrobotics.org");
     EXPECT_EQ(id.Server().Version(), "1.0");
     EXPECT_EQ(id.Owner(), "german");
     EXPECT_EQ(id.Name(), "Cardboard Box");
@@ -783,28 +723,28 @@
     FuelClient client;
     WorldIdentifier id;
     const common::URI url{
-      "https://api.ignitionfuel.org/german/worlds/Cardboard Box/banana"};
+      "https://fuel.ignitionrobotics.org/german/worlds/Cardboard Box/banana"};
     EXPECT_FALSE(client.ParseWorldUrl(url, id));
   }
   {
     FuelClient client;
     WorldIdentifier id;
     const common::URI url{
-      "https://api.ignitionfuel.org/banana/german/worlds/Cardboard Box"};
+      "https://fuel.ignitionrobotics.org/banana/german/worlds/Cardboard Box"};
     EXPECT_FALSE(client.ParseWorldUrl(url, id));
   }
   {
     FuelClient client;
     WorldIdentifier id;
     const common::URI url{
-      "https://api.ignitionfuel.org/99/german/worlds/Cardboard Box"};
+      "https://fuel.ignitionrobotics.org/99/german/worlds/Cardboard Box"};
     EXPECT_FALSE(client.ParseWorldUrl(url, id));
   }
   {
     FuelClient client;
     WorldIdentifier id;
     const common::URI url{
-      "https://api.ignitionfuel.org/2/2/german/worlds/Cardboard Box/banana"};
+      "https://fuel.ignitionrobotics.org/2/2/german/worlds/Cardboard Box/banana"};
     EXPECT_FALSE(client.ParseWorldUrl(url, id));
   }
 }
@@ -820,11 +760,11 @@
     WorldIdentifier id;
     std::string filePath;
     const common::URI worldUrl{
-      "https://api.ignitionfuel.org/1.0/openrobotics/worlds/Empty/tip/"
+      "https://fuel.ignitionrobotics.org/1.0/openrobotics/worlds/Empty/tip/"
       "files/empty.world"};
     EXPECT_TRUE(client.ParseWorldFileUrl(worldUrl, id, filePath));
 
-    EXPECT_EQ(id.Server().Url().Str(), "https://api.ignitionfuel.org");
+    EXPECT_EQ(id.Server().Url().Str(), "https://fuel.ignitionrobotics.org");
     EXPECT_EQ(id.Server().Version(), "1.0");
     EXPECT_EQ(id.Owner(), "openrobotics");
     EXPECT_EQ(id.Name(), "Empty");
@@ -840,11 +780,11 @@
     WorldIdentifier id;
     std::string filePath;
     const common::URI worldUrl{
-      "https://api.ignitionfuel.org/1.0/openrobotics/worlds/Empty sky/tip/"
+      "https://fuel.ignitionrobotics.org/1.0/openrobotics/worlds/Empty sky/tip/"
       "files/empty_sky.world"};
     EXPECT_TRUE(client.ParseWorldFileUrl(worldUrl, id, filePath));
 
-    EXPECT_EQ(id.Server().Url().Str(), "https://api.ignitionfuel.org");
+    EXPECT_EQ(id.Server().Url().Str(), "https://fuel.ignitionrobotics.org");
     EXPECT_EQ(id.Server().Version(), "1.0");
     EXPECT_EQ(id.Owner(), "openrobotics");
     EXPECT_EQ(id.Name(), "Empty sky");
@@ -860,11 +800,11 @@
     WorldIdentifier id;
     std::string filePath;
     const common::URI worldUrl{
-      "https://api.ignitionfuel.org/5.0/openrobotics/worlds/Empty/tip/"
+      "https://fuel.ignitionrobotics.org/5.0/openrobotics/worlds/Empty/tip/"
       "files/empty.world"};
     EXPECT_TRUE(client.ParseWorldFileUrl(worldUrl, id, filePath));
 
-    EXPECT_EQ(id.Server().Url().Str(), "https://api.ignitionfuel.org");
+    EXPECT_EQ(id.Server().Url().Str(), "https://fuel.ignitionrobotics.org");
     EXPECT_EQ(id.Server().Version(), "1.0");
     EXPECT_EQ(id.Owner(), "openrobotics");
     EXPECT_EQ(id.Name(), "Empty");
@@ -877,11 +817,11 @@
     WorldIdentifier id;
     std::string filePath;
     const common::URI worldUrl{
-      "https://api.ignitionfuel.org/openrobotics/worlds/Empty sky/tip/"
+      "https://fuel.ignitionrobotics.org/openrobotics/worlds/Empty sky/tip/"
       "files/empty_sky.world"};
     EXPECT_TRUE(client.ParseWorldFileUrl(worldUrl, id, filePath));
 
-    EXPECT_EQ(id.Server().Url().Str(), "https://api.ignitionfuel.org");
+    EXPECT_EQ(id.Server().Url().Str(), "https://fuel.ignitionrobotics.org");
     EXPECT_TRUE(id.Server().Version().empty());
     EXPECT_EQ(id.Owner(), "openrobotics");
     EXPECT_EQ(id.Name(), "Empty sky");
@@ -897,11 +837,11 @@
     WorldIdentifier id;
     std::string filePath;
     const common::URI worldUrl{
-      "https://api.ignitionfuel.org/openrobotics/worlds/Empty/tip/"
+      "https://fuel.ignitionrobotics.org/openrobotics/worlds/Empty/tip/"
       "files/empty.world"};
     EXPECT_TRUE(client.ParseWorldFileUrl(worldUrl, id, filePath));
 
-    EXPECT_EQ(id.Server().Url().Str(), "https://api.ignitionfuel.org");
+    EXPECT_EQ(id.Server().Url().Str(), "https://fuel.ignitionrobotics.org");
     EXPECT_EQ(id.Server().Version(), "1.0");
     EXPECT_EQ(id.Owner(), "openrobotics");
     EXPECT_EQ(id.Name(), "Empty");
@@ -938,7 +878,7 @@
   common::createDirectories("test_cache");
 
   ServerConfig server;
-  server.SetUrl(ignition::common::URI("https://staging-api.ignitionfuel.org"));
+  server.SetUrl(ignition::common::URI("https://staging-fuel.ignitionrobotics.org"));
 
   ClientConfig config;
   config.AddServer(server);
@@ -952,7 +892,7 @@
   {
     // Unversioned URL should get the latest available version
     common::URI url{
-        "https://staging-api.ignitionfuel.org/1.0/chapulina/worlds/Empty"};
+        "https://staging-fuel.ignitionrobotics.org/1.0/chapulina/worlds/Empty"};
 
     // Check it is not cached
     std::string cachedPath;
@@ -968,15 +908,15 @@
 
     // Check it was downloaded to `1`
     EXPECT_EQ(path, common::cwd() +
-        "/test_cache/staging-api.ignitionfuel.org/chapulina/worlds/Empty/1");
+        "/test_cache/staging-fuel.ignitionrobotics.org/chapulina/worlds/Empty/1");
     EXPECT_TRUE(common::exists(
-        "test_cache/staging-api.ignitionfuel.org/chapulina/worlds/Empty/1"));
+        "test_cache/staging-fuel.ignitionrobotics.org/chapulina/worlds/Empty/1"));
     EXPECT_TRUE(common::exists(
-       "test_cache/staging-api.ignitionfuel.org/chapulina/worlds/Empty/1/"
+       "test_cache/staging-fuel.ignitionrobotics.org/chapulina/worlds/Empty/1/"
        "empty.world"));
 
     // Check it wasn't downloaded to world root directory
-    EXPECT_FALSE(common::exists("test_cache/staging-api.ignitionfuel.org/" +
+    EXPECT_FALSE(common::exists("test_cache/staging-fuel.ignitionrobotics.org/" +
         std::string("chapulina/worlds/Empty/empty.world")));
 
     // Check it is cached
@@ -984,14 +924,14 @@
     EXPECT_TRUE(res3);
     EXPECT_EQ(Result(ResultType::FETCH_ALREADY_EXISTS), res3);
     EXPECT_EQ(common::cwd() +
-      "/test_cache/staging-api.ignitionfuel.org/chapulina/worlds/Empty/1",
+      "/test_cache/staging-fuel.ignitionrobotics.org/chapulina/worlds/Empty/1",
       cachedPath);
   }
 
   // Try using nonexistent URL
   {
     common::URI url{
-        "https://staging-api.ignitionfuel.org/1.0/chapulina/worlds/Bad world"};
+        "https://staging-fuel.ignitionrobotics.org/1.0/chapulina/worlds/Bad world"};
     std::string path;
     auto result = client.DownloadWorld(url, path);
     EXPECT_FALSE(result);
@@ -1168,6 +1108,7 @@
 TEST(FuelClient, ModelDetails)
 {
   FuelClient client;
+  ServerConfig serverConfig;
   ModelIdentifier modelId;
   ModelIdentifier model;
 
@@ -1208,6 +1149,7 @@
 TEST(FuelClient, DownloadModelFail)
 {
   FuelClient client;
+  ServerConfig serverConfig;
   ModelIdentifier modelId;
 
   Result result = client.DownloadModel(modelId);
@@ -1216,21 +1158,22 @@
 
 /////////////////////////////////////////////////
 TEST(FuelClient, DeleteModelFail)
-{
-  FuelClient client;
-  ModelIdentifier modelId;
-
-  Result result = client.DeleteModel(modelId);
-  EXPECT_EQ(ResultType::DELETE_ERROR, result.Type());
-}
-
-/////////////////////////////////////////////////
-TEST(FuelClient, UploadModelFail)
 {
   FuelClient client;
   ServerConfig serverConfig;
   ModelIdentifier modelId;
 
+  Result result = client.DeleteModel(modelId);
+  EXPECT_EQ(ResultType::DELETE_ERROR, result.Type());
+}
+
+/////////////////////////////////////////////////
+TEST(FuelClient, UploadModelFail)
+{
+  FuelClient client;
+  ServerConfig serverConfig;
+  ModelIdentifier modelId;
+
   Result result = client.UploadModel(serverConfig, "path", modelId);
   EXPECT_EQ(ResultType::UPLOAD_ERROR, result.Type());
 }
