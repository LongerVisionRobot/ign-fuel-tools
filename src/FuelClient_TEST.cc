--- conflicted
+++ resolved
@@ -16,13 +16,9 @@
 */
 
 #include <gtest/gtest.h>
-<<<<<<< HEAD
 #include <fstream>
 #include <ignition/common/Console.hh>
 #include <ignition/common/Filesystem.hh>
-=======
-#include <ignition/common/Console.hh>
->>>>>>> adb3ece0
 #include "ignition/fuel_tools/FuelClient.hh"
 #include "ignition/fuel_tools/ClientConfig.hh"
 
@@ -45,13 +41,10 @@
 /// Taken from LocalCache_TEST
 void createLocal1(ClientConfig &_conf)
 {
-  if (common::exists("LocalCache_TEST1"))
-  {
-    common::removeAll("LocalCache_TEST1");
-  }
-  common::createDirectories("LocalCache_TEST1/alice/models/My Model");
-
-  std::ofstream fout("LocalCache_TEST1/alice/models/My Model/model.config",
+  common::createDirectories("test_cache/localhost:8007/alice/models/My Model");
+
+  std::ofstream fout(
+      "test_cache/localhost:8007/alice/models/My Model/model.config",
       std::ofstream::trunc);
   fout << "<?xml version=\"1.0\"?>";
   fout.flush();
@@ -59,7 +52,6 @@
 
   ignition::fuel_tools::ServerConfig srv;
   srv.URL("http://localhost:8007/");
-  srv.LocalName("LocalCache_TEST1");
   _conf.AddServer(srv);
 }
 
@@ -80,10 +72,6 @@
 
     EXPECT_EQ(id.Server().URL(), "https://api.ignitionfuel.org");
     EXPECT_EQ(id.Server().Version(), "1.0");
-<<<<<<< HEAD
-    EXPECT_TRUE(srv.LocalName().empty());
-=======
->>>>>>> adb3ece0
     EXPECT_EQ(id.Owner(), "german");
     EXPECT_EQ(id.Name(), "Cardboard Box");
   }
@@ -102,10 +90,6 @@
 
     EXPECT_EQ(id.Server().URL(), "https://api.ignitionfuel.org");
     EXPECT_EQ(id.Server().Version(), "1.0");
-<<<<<<< HEAD
-    EXPECT_EQ(id.Server().LocalName(), "osrf");
-=======
->>>>>>> adb3ece0
     EXPECT_EQ(id.Owner(), "german");
     EXPECT_EQ(id.Name(), "Cardboard Box");
   }
@@ -124,10 +108,6 @@
 
     EXPECT_EQ(id.Server().URL(), "https://api.ignitionfuel.org");
     EXPECT_EQ(id.Server().Version(), "1.0");
-<<<<<<< HEAD
-    EXPECT_EQ(id.Server().LocalName(), "osrf");
-=======
->>>>>>> adb3ece0
     EXPECT_EQ(id.Owner(), "german");
     EXPECT_EQ(id.Name(), "Cardboard Box");
   }
@@ -143,10 +123,6 @@
 
     EXPECT_EQ(id.Server().URL(), "https://api.ignitionfuel.org");
     EXPECT_TRUE(id.Server().Version().empty());
-<<<<<<< HEAD
-    EXPECT_TRUE(id.Server().LocalName().empty());
-=======
->>>>>>> adb3ece0
     EXPECT_EQ(id.Owner(), "german");
     EXPECT_EQ(id.Name(), "Cardboard Box");
   }
@@ -165,10 +141,6 @@
 
     EXPECT_EQ(id.Server().URL(), "https://api.ignitionfuel.org");
     EXPECT_EQ(id.Server().Version(), "1.0");
-<<<<<<< HEAD
-    EXPECT_EQ(id.Server().LocalName(), "osrf");
-=======
->>>>>>> adb3ece0
     EXPECT_EQ(id.Owner(), "german");
     EXPECT_EQ(id.Name(), "Cardboard Box");
   }
@@ -183,14 +155,15 @@
 }
 
 /////////////////////////////////////////////////
-<<<<<<< HEAD
 TEST(FuelClient, DownloadModel)
 {
   // Configure to use binary path as cache
   ASSERT_EQ(0, ChangeDirectory(PROJECT_BINARY_PATH));
+  common::removeAll("test_cache");
+  common::createDirectories("test_cache");
   ClientConfig config;
   config.LoadConfig();
-  config.CacheLocation(common::cwd() + "/cache_test");
+  config.CacheLocation(common::cwd() + "/test_cache");
 
   // Create client
   FuelClient client(config);
@@ -213,12 +186,13 @@
     EXPECT_TRUE(res2);
     EXPECT_EQ(Result(Result::FETCH), res2);
     EXPECT_EQ(common::cwd() +
-        "/cache_test/osrf/chapulina/models/Test box", path);
-    EXPECT_TRUE(common::exists("cache_test/osrf/chapulina/models/Test box"));
+      "/test_cache/api.ignitionfuel.org/chapulina/models/Test box", path);
     EXPECT_TRUE(common::exists(
-        "cache_test/osrf/chapulina/models/Test box/model.sdf"));
+      "test_cache/api.ignitionfuel.org/chapulina/models/Test box"));
     EXPECT_TRUE(common::exists(
-        "cache_test/osrf/chapulina/models/Test box/model.config"));
+      "test_cache/api.ignitionfuel.org/chapulina/models/Test box/model.sdf"));
+    EXPECT_TRUE(common::exists(
+      "test_cache/api.ignitionfuel.org/chapulina/models/Test box/model.config"));
 
     // Check it is cached
     auto res3 = client.CachedModel(url, cachedPath);
@@ -245,17 +219,19 @@
     EXPECT_FALSE(result);
     EXPECT_EQ(Result(Result::FETCH_ERROR), result);
   }
-
-  EXPECT_TRUE(common::removeAll("cache_test"));
 }
 
 /////////////////////////////////////////////////
 TEST(FuelClient, CachedModel)
 {
+  common::Console::SetVerbosity(4);
+
   // Configure to use binary path as cache and populate it
   ASSERT_EQ(0, ChangeDirectory(PROJECT_BINARY_PATH));
+  common::removeAll("test_cache");
+  common::createDirectories("test_cache");
   ClientConfig config;
-  config.CacheLocation(common::cwd());
+  config.CacheLocation(common::cwd() + "/test_cache");
   createLocal1(config);
 
   // Create client
@@ -269,7 +245,8 @@
     auto result = client.CachedModel(url, path);
     EXPECT_TRUE(result);
     EXPECT_EQ(Result(Result::FETCH_ALREADY_EXISTS), result);
-    EXPECT_EQ(common::cwd() + "/LocalCache_TEST1/alice/models/My Model", path);
+    EXPECT_EQ(common::cwd() + "/test_cache/localhost:8007/alice/models/My Model",
+        path);
   }
 
   // Non-cached model
@@ -289,9 +266,9 @@
     EXPECT_FALSE(result);
     EXPECT_EQ(Result(Result::FETCH_ERROR), result);
   }
-
-  EXPECT_TRUE(common::removeAll("LocalCache_TEST1"));
-=======
+}
+
+/////////////////////////////////////////////////
 TEST(FuelClient, Config)
 {
   FuelClient client;
@@ -337,7 +314,7 @@
 }
 
 /////////////////////////////////////////////////
-TEST(FuelClient, DownloadModel)
+TEST(FuelClient, DownloadModelFail)
 {
   FuelClient client;
   ServerConfig serverConfig;
@@ -348,7 +325,7 @@
 }
 
 /////////////////////////////////////////////////
-TEST(FuelClient, DeleteModel)
+TEST(FuelClient, DeleteModelFail)
 {
   FuelClient client;
   ServerConfig serverConfig;
@@ -359,7 +336,7 @@
 }
 
 /////////////////////////////////////////////////
-TEST(FuelClient, UploadModel)
+TEST(FuelClient, UploadModelFail)
 {
   FuelClient client;
   ServerConfig serverConfig;
@@ -367,7 +344,6 @@
 
   Result result = client.UploadModel(serverConfig, "path", modelId);
   EXPECT_EQ(Result::UPLOAD_ERROR, result.Type());
->>>>>>> adb3ece0
 }
 
 //////////////////////////////////////////////////
