--- conflicted
+++ resolved
@@ -31,29 +31,6 @@
 using namespace ignition;
 using namespace fuel_tools;
 
-<<<<<<< HEAD
-// Constants.
-const std::string initialConfigFile = ignition::common::joinPaths( // NOLINT
-    IGNITION_FUEL_INITIAL_CONFIG_PATH, "config.yaml");
-
-/////////////////////////////////////////////////
-/// \brief Get home directory.
-/// \return Home directory or empty string if home wasn't found.
-/// \ToDo: Move this function to ignition::common::Filesystem
-std::string homePath()
-{
-  std::string homePath;
-#ifndef _WIN32
-  ignition::common::env("HOME", homePath);
-#else
-  ignition::common::env("HOMEPATH", homePath);
-#endif
-
-  return homePath;
-}
-
-=======
->>>>>>> 7d4a7147
 //////////////////////////////////////////////////
 /// \brief Private data class
 class ignition::fuel_tools::ClientConfigPrivate
@@ -61,14 +38,11 @@
   /// \brief Constructor.
   public: ClientConfigPrivate()
           {
-<<<<<<< HEAD
-=======
             std::string homePath;
             ignition::common::env(IGN_HOMEDIR, homePath);
             this->cacheLocation = common::joinPaths(
                 homePath, ".ignition", "fuel");
 
->>>>>>> 7d4a7147
             this->servers.push_back(ServerConfig());
           }
 
@@ -86,8 +60,7 @@
   public: std::vector<ServerConfig> servers;
 
   /// \brief a path on disk to where data is cached.
-  public: std::string cacheLocation{ignition::common::joinPaths(
-              homePath(), ".ignition", "fuel")};
+  public: std::string cacheLocation = "";
 
   /// \brief The path where the configuration file is located.
   public: std::string configPath = "";
@@ -262,15 +235,6 @@
 
 //////////////////////////////////////////////////
 void ClientConfig::Clear()
-<<<<<<< HEAD
-{
-  this->dataPtr->Clear();
-}
-
-//////////////////////////////////////////////////
-bool ClientConfig::LoadConfig()
-=======
->>>>>>> 7d4a7147
 {
   this->dataPtr->Clear();
 }
