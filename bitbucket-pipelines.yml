image: ubuntu:bionic

pipelines:
  default:
    - step:
        script:
          # Dependencies
          - apt update
          - apt -y install wget lsb-release gnupg
          - sh -c 'echo "deb http://packages.osrfoundation.org/gazebo/ubuntu-stable `lsb_release -cs` main" > /etc/apt/sources.list.d/gazebo-stable.list'
          - sh -c 'echo "deb http://packages.osrfoundation.org/gazebo/ubuntu-prerelease `lsb_release -cs` main" > /etc/apt/sources.list.d/gazebo-prerelease.list'
          - wget http://packages.osrfoundation.org/gazebo.key -O - | apt-key add -
          - apt update
          - apt -y install
            cmake pkg-config python cppcheck doxygen ruby-ronn
            mercurial libcurl4-openssl-dev libjsoncpp-dev libzip-dev libgflags-dev
            lcov curl libyaml-dev
            libignition-cmake2-dev
            libignition-math4-dev
            libignition-common3-dev
<<<<<<< HEAD
          # Style checker first - fail fast
          - sh tools/code_check.sh
=======
>>>>>>> c132bcc0
          # Ignition tools
          - hg clone http://bitbucket.org/ignitionrobotics/ign-tools -b default
          - cd ign-tools
          - mkdir build
          - cd build
          - cmake ..
          - make -j4 install
          - cd ../..
          # Make sure ign-tools can find installed libs
          - export LD_LIBRARY_PATH=/usr/local/lib/:$LD_LIBRARY_PATH
          # Ignition Fuel Tools
          - mkdir build && cd build
          - cmake .. -DCMAKE_BUILD_TYPE=coverage
          - make codecheck
          - make -j4
          - make install
          - make test ARGS="-VV"
          - make coverage
          - bash <(curl -s https://codecov.io/bash)
          # Build examples
          - cd ../example
          - mkdir build && cd build
          - cmake ..
          - make -j4<|MERGE_RESOLUTION|>--- conflicted
+++ resolved
@@ -18,11 +18,6 @@
             libignition-cmake2-dev
             libignition-math4-dev
             libignition-common3-dev
-<<<<<<< HEAD
-          # Style checker first - fail fast
-          - sh tools/code_check.sh
-=======
->>>>>>> c132bcc0
           # Ignition tools
           - hg clone http://bitbucket.org/ignitionrobotics/ign-tools -b default
           - cd ign-tools
