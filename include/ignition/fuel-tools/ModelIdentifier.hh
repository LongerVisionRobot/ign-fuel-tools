/*
 * Copyright (C) 2017 Open Source Robotics Foundation
 *
 * Licensed under the Apache License, Version 2.0 (the "License");
 * you may not use this file except in compliance with the License.
 * You may obtain a copy of the License at
 *
 *     http://www.apache.org/licenses/LICENSE-2.0
 *
 * Unless required by applicable law or agreed to in writing, software
 * distributed under the License is distributed on an "AS IS" BASIS,
 * WITHOUT WARRANTIES OR CONDITIONS OF ANY KIND, either express or implied.
 * See the License for the specific language governing permissions and
 * limitations under the License.
 *
*/

#ifndef IGNITION_FUEL_TOOLS_MODELIDENTIFIER_HH_
#define IGNITION_FUEL_TOOLS_MODELIDENTIFIER_HH_

// #include <array>
// #include <cstdint>

#include <ctime>
#include <memory>
#include <ignition/fuel-tools/Helpers.hh>

namespace ignition
{
  namespace fuel_tools
  {
    /// \brief Forward Declaration
    class ModelIdentifierPrivate;

    /// \brief Defines how to identify a model
    class IGNITION_FUEL_TOOLS_VISIBLE ModelIdentifier
    {
      /// \brief Constructor
      public: ModelIdentifier();

      /// \brief Copy Constructor
      public: ModelIdentifier(const ModelIdentifier &_orig);

      /// \brief Assignment operator
      public: void operator=(const ModelIdentifier &_orig);

      /// \brief Destructor
      public: ~ModelIdentifier();

      /// \brief Returns just the last part of the model name
      /// \return Model name
      public: std::string Name() const;

      /// \brief Returns owner to attribute model to
      /// \return Model name
      public: std::string Owner() const;

      /// \brief Returns server to retrieve model from
      /// \return Model name
      public: std::string SourceURL() const;

      /// \brief Returns a unique name for the model
      /// \remarks this is Server/Owner/Name
      /// \return Unique model name
      public: std::string UniqueName() const;

<<<<<<< HEAD
      /// \brief set the name of the model
      /// \param[in] _name The name to set. Must be ascii and pass [-_a-z0-9]+
      /// \return true if successful
      public: bool Name(const std::string &_name);

      /// \brief Set the owner of the model
      /// \param[in] _name The name to set. Must be ascii and pass [-_a-z0-9]+
      /// \return true if successful
      public: bool Owner(const std::string &_name);

      /// \brief Set the server from which this model comes
      /// \param[in] _name The name to set. Must be a valid https URL
      /// \return true if successful
      public: bool SourceURL(const std::string &_name);
=======
      /// \brief Returns the description of the model
      /// \return Model description
      public: std::string Description() const;

      /// \brief Returns the file size of the model
      /// \return Model file size
      public: unsigned int FileSize() const;

      /// \brief Returns the upload date of the model
      /// \return Model upload date
      public: std::time_t UploadDate() const;

      /// \brief Returns the modify date of the model
      /// \return Model modify date
      public: std::time_t ModifyDate() const;

      /// \brief Returns the category of the model
      /// \return Model category
      public: std::string Category() const;

      /// \brief Returns the uuid of the model
      /// \return Model uuid
      public: std::string Uuid() const;

      /// \brief set the second part of a model name
      /// \return true if successful
      public: bool Name(const std::string &_name);

      /// \brief Set the first part of a model name
      /// \return True if successful
      public: bool UniqueName(const std::string &_name);
>>>>>>> 703a3dd6

      /// \brief Set the description of the model
      /// \return True if successful
      public: bool Description(const std::string &_desc);

      /// \brief Set the file size of the model
      /// \return True if successful
      public: bool FileSize(const unsigned int _filesize);

      /// \brief Set the upload date
      /// \return True if successful
      public: bool UploadDate(const std::time_t &_date);

      /// \brief Set the modify date
      /// \return True if successful
      public: bool ModifyDate(const std::time_t &_date);

      /// \brief Set the category of the model
      /// \return True if successful
      public: bool Category(const std::string &_cat);

      /// \brief Set the uuid of the model
      /// \return True if successful
      public: bool Uuid(const std::string &_uuid);

      // /// \brief returns a SHA 2 256 hash of the model
      // /// \remarks fulfills versioning requirement
      // public: std::array<std::uint8_t, 32> SHA_256() const;

      // /// \brief Sets the SHA 2 256 hash of the model
      // /// \param[in] _hash a 256 bit SHA 2 hash
      // /// \returns true if successful
      // public: bool SHA_256(const std::array<std::uint8_t, 32> &_hash);

      /// \brief PIMPL
      private: std::unique_ptr<ModelIdentifierPrivate> dataPtr;
    };
  }
}

#endif<|MERGE_RESOLUTION|>--- conflicted
+++ resolved
@@ -64,7 +64,6 @@
       /// \return Unique model name
       public: std::string UniqueName() const;
 
-<<<<<<< HEAD
       /// \brief set the name of the model
       /// \param[in] _name The name to set. Must be ascii and pass [-_a-z0-9]+
       /// \return true if successful
@@ -79,7 +78,7 @@
       /// \param[in] _name The name to set. Must be a valid https URL
       /// \return true if successful
       public: bool SourceURL(const std::string &_name);
-=======
+
       /// \brief Returns the description of the model
       /// \return Model description
       public: std::string Description() const;
@@ -103,15 +102,6 @@
       /// \brief Returns the uuid of the model
       /// \return Model uuid
       public: std::string Uuid() const;
-
-      /// \brief set the second part of a model name
-      /// \return true if successful
-      public: bool Name(const std::string &_name);
-
-      /// \brief Set the first part of a model name
-      /// \return True if successful
-      public: bool UniqueName(const std::string &_name);
->>>>>>> 703a3dd6
 
       /// \brief Set the description of the model
       /// \return True if successful
