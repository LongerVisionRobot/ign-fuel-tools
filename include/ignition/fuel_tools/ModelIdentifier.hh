/*
 * Copyright (C) 2017 Open Source Robotics Foundation
 *
 * Licensed under the Apache License, Version 2.0 (the "License");
 * you may not use this file except in compliance with the License.
 * You may obtain a copy of the License at
 *
 *     http://www.apache.org/licenses/LICENSE-2.0
 *
 * Unless required by applicable law or agreed to in writing, software
 * distributed under the License is distributed on an "AS IS" BASIS,
 * WITHOUT WARRANTIES OR CONDITIONS OF ANY KIND, either express or implied.
 * See the License for the specific language governing permissions and
 * limitations under the License.
 *
*/

#ifndef IGNITION_FUEL_TOOLS_MODELIDENTIFIER_HH_
#define IGNITION_FUEL_TOOLS_MODELIDENTIFIER_HH_

// #include <array>
#include <cstdint>
#include <ctime>
#include <memory>
#include <string>
#include <vector>

#include "ignition/fuel_tools/Helpers.hh"

namespace ignition
{
  namespace fuel_tools
  {
    /// \brief Forward Declaration
    class ModelIdentifierPrivate;
    class ServerConfig;

    /// \brief Defines how to identify a model
    class IGNITION_FUEL_TOOLS_VISIBLE ModelIdentifier
    {
      /// \brief Constructor
      public: ModelIdentifier();

      /// \brief Copy Constructor
      public: ModelIdentifier(const ModelIdentifier &_orig);

      /// \brief Assignment operator
      public: ModelIdentifier &operator=(const ModelIdentifier &_orig);

      /// \brief Equality operator
      public: bool operator==(const ModelIdentifier &_rhs) const;

      /// \brief Destructor
      public: ~ModelIdentifier();

      /// \brief Returns just the last part of the model name
      /// \return Model name
      public: std::string Name() const;

      /// \brief Returns owner to attribute model to
      /// \return Owner name
      public: std::string Owner() const;

      /// \brief Returns server information to retrieve model from
      /// \return Server information
      public: ServerConfig &Server() const;

      /// \brief Returns a unique name for the model
      /// \remarks this is Server/Owner/models/Name
      /// \return Unique model name
      public: std::string UniqueName() const;

      /// \brief set the name of the model
      /// \param[in] _name The name to set. Must be ascii and pass [-_a-z0-9]+
      /// \return true if successful
      public: bool Name(const std::string &_name);

      /// \brief Set the owner of the model
      /// \param[in] _name The name to set. Must be ascii and pass [-_a-z0-9]+
      /// \return true if successful
      public: bool Owner(const std::string &_name);

      /// \brief Set the server from which this model comes
      /// \param[in] _server The server to retrieve the model from
      /// \return true if successful
      public: bool Server(const ServerConfig &_server);

      /// \brief Returns the description of the model
      /// \return Model description
      public: std::string Description() const;

      /// \brief Returns the file size of the model
      /// \return Model file size
      public: unsigned int FileSize() const;

      /// \brief Returns the upload date of the model
      /// \return Model upload date
      public: std::time_t UploadDate() const;

      /// \brief Returns the modify date of the model
      /// \return Model modify date
      public: std::time_t ModifyDate() const;

      /// \brief Returns the category of the model
      /// \return Model category
      /// \deprecate TODO: fuelserver doesn't have categories
      public: std::string Category() const;

      /// \brief Returns the uuid of the model
      /// \return Model uuid
      public: std::string Uuid() const;

      /// \brief Returns the number of "likes" for the model
      /// \return Number of "likes"
      public: uint32_t Likes() const;

      /// \brief Returns the number of downloads for the model
      /// \return Number of downloads
      public: uint32_t Downloads() const;

      /// \brief Returns the license name
      /// \return License name
      public: std::string LicenseName() const;

      /// \brief Returns the license URL
      /// \return License URL
      public: std::string LicenseURL() const;

      /// \brief Returns the license image URL
      /// \return License image URL
      public: std::string LicenseImageURL() const;

      /// \brief Returns the collection of tags
      /// \return the collection of tags
      public: std::vector<std::string> Tags() const;

      /// \brief Set the description of the model
      /// \return True if successful
      public: bool Description(const std::string &_desc);

      /// \brief Set the file size of the model
      /// \return True if successful
      public: bool FileSize(const unsigned int _filesize);

      /// \brief Set the upload date
      /// \return True if successful
      public: bool UploadDate(const std::time_t &_date);

      /// \brief Set the modify date
      /// \return True if successful
      public: bool ModifyDate(const std::time_t &_date);

      /// \brief Set the category of the model
      /// \return True if successful
      public: bool Category(const std::string &_cat);

      /// \brief Set the uuid of the model
      /// \return True if successful
      public: bool Uuid(const std::string &_uuid);

      /// \brief Set the number of "likes" of the model
      /// \param[in] _likes Number of "likes"
      /// \return True if successful
      public: bool Likes(const uint32_t _likes);

      /// \brief Set the number of downloads of the model
      /// \param[in] _downloads Number of downloads
      /// \return True if successful
      public: bool Downloads(const uint32_t _downloads);

      /// \brief Set the license name of the model
      /// \param[in] _name The name
      /// \return True if successful
      public: bool LicenseName(const std::string &_name);

      /// \brief Set the license URL of the model
      /// \param[in] _url The URL
      /// \return True if successful
      public: bool LicenseURL(const std::string &_url);

      /// \brief Set the license image URL of the model
      /// \param[in] _url The URL
      /// \return True if successful
      public: bool LicenseImageURL(const std::string &_url);

      /// \brief Set the list of tags of the model
      /// \param[in] _tags The tags
      /// \return True if successful
      public: bool Tags(const std::vector<std::string> &_tags);

      // /// \brief returns a SHA 2 256 hash of the model
      // /// \remarks fulfills versioning requirement
      // public: std::array<std::uint8_t, 32> SHA_256() const;

      // /// \brief Sets the SHA 2 256 hash of the model
      // /// \param[in] _hash a 256 bit SHA 2 hash
      // /// \returns true if successful
      // public: bool SHA_256(const std::array<std::uint8_t, 32> &_hash);

<<<<<<< HEAD
      /// \brief Returns a string with model information.
      /// \return Model information
      public: std::string DebugString() const;
=======
      /// \brief Returns all the model information as a string.
      /// \param[in] _prefix Optional prefix for every line of the string.
      /// \return Model information string
      public: std::string AsString(const std::string &_prefix = "") const;
>>>>>>> 06e3cf36

      /// \brief PIMPL
      private: std::unique_ptr<ModelIdentifierPrivate> dataPtr;
    };
  }
}

#endif<|MERGE_RESOLUTION|>--- conflicted
+++ resolved
@@ -103,7 +103,6 @@
 
       /// \brief Returns the category of the model
       /// \return Model category
-      /// \deprecate TODO: fuelserver doesn't have categories
       public: std::string Category() const;
 
       /// \brief Returns the uuid of the model
@@ -197,16 +196,10 @@
       // /// \returns true if successful
       // public: bool SHA_256(const std::array<std::uint8_t, 32> &_hash);
 
-<<<<<<< HEAD
-      /// \brief Returns a string with model information.
-      /// \return Model information
-      public: std::string DebugString() const;
-=======
       /// \brief Returns all the model information as a string.
       /// \param[in] _prefix Optional prefix for every line of the string.
       /// \return Model information string
       public: std::string AsString(const std::string &_prefix = "") const;
->>>>>>> 06e3cf36
 
       /// \brief PIMPL
       private: std::unique_ptr<ModelIdentifierPrivate> dataPtr;
