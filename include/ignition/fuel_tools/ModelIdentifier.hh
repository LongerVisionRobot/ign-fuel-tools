/*
 * Copyright (C) 2017 Open Source Robotics Foundation
 *
 * Licensed under the Apache License, Version 2.0 (the "License");
 * you may not use this file except in compliance with the License.
 * You may obtain a copy of the License at
 *
 *     http://www.apache.org/licenses/LICENSE-2.0
 *
 * Unless required by applicable law or agreed to in writing, software
 * distributed under the License is distributed on an "AS IS" BASIS,
 * WITHOUT WARRANTIES OR CONDITIONS OF ANY KIND, either express or implied.
 * See the License for the specific language governing permissions and
 * limitations under the License.
 *
*/

#ifndef IGNITION_FUEL_TOOLS_MODELIDENTIFIER_HH_
#define IGNITION_FUEL_TOOLS_MODELIDENTIFIER_HH_

// #include <array>
#include <cstdint>
#include <ctime>
#include <memory>
#include <string>
#include <vector>

#include "ignition/fuel_tools/Helpers.hh"

namespace ignition
{
  namespace fuel_tools
  {
    /// \brief Forward Declaration
    class ModelIdentifierPrivate;
    class ServerConfig;

    /// \brief Defines how to identify a model
    class IGNITION_FUEL_TOOLS_VISIBLE ModelIdentifier
    {
      /// \brief Constructor
      public: ModelIdentifier();

      /// \brief Copy Constructor
      public: ModelIdentifier(const ModelIdentifier &_orig);

      /// \brief Assignment operator
      public: ModelIdentifier &operator=(const ModelIdentifier &_orig);

      /// \brief Equality operator
      public: bool operator==(const ModelIdentifier &_rhs) const;

      /// \brief Destructor
      public: ~ModelIdentifier();

      /// \brief Returns just the last part of the model name
      /// \return Model name
      public: std::string Name() const;

      /// \brief Returns owner to attribute model to
      /// \return Owner name
      public: std::string Owner() const;

      /// \brief Returns server information to retrieve model from
      /// \return Server information
      public: ServerConfig &Server() const;

      /// \brief Returns a unique name for the model
      /// \remarks this is Server/Owner/models/Name
      /// \return Unique model name
      public: std::string UniqueName() const;

      /// \brief set the name of the model
      /// \param[in] _name The name to set. Must be ascii and pass [-_a-z0-9]+
      /// \return true if successful
      public: bool Name(const std::string &_name);

      /// \brief Set the owner of the model
      /// \param[in] _name The name to set. Must be ascii and pass [-_a-z0-9]+
      /// \return true if successful
      public: bool Owner(const std::string &_name);

      /// \brief Set the server from which this model comes
      /// \param[in] _server The server to retrieve the model from
      /// \return true if successful
      public: bool Server(const ServerConfig &_server);

      /// \brief Returns the description of the model
      /// \return Model description
      public: std::string Description() const;

      /// \brief Returns the file size of the model
      /// \return Model file size
      public: unsigned int FileSize() const;

      /// \brief Returns the upload date of the model
      /// \return Model upload date
      public: std::time_t UploadDate() const;

      /// \brief Returns the modify date of the model
      /// \return Model modify date
      public: std::time_t ModifyDate() const;

      /// \brief Returns the category of the model
      /// \return Model category
      public: std::string Category() const;

      /// \brief Returns the uuid of the model
      /// \return Model uuid
      public: std::string Uuid() const;

      /// \brief Returns the number of "likes" for the model
      /// \return Number of "likes"
      public: uint32_t Likes() const;

      /// \brief Returns the number of downloads for the model
      /// \return Number of downloads
      public: uint32_t Downloads() const;

      /// \brief Returns the license name
      /// \return License name
      public: std::string LicenseName() const;

      /// \brief Returns the license URL as a string.
      /// \return License URL
      public: std::string LicenseURL() const;

      /// \brief Returns the license image URL as a string.
      /// \return License image URL
      public: std::string LicenseImageURL() const;

      /// \brief Returns the collection of tags
      /// \return the collection of tags
      public: std::vector<std::string> Tags() const;

      /// \brief Set the description of the model
      /// \return True if successful
      public: bool Description(const std::string &_desc);

      /// \brief Set the file size of the model
      /// \return True if successful
      public: bool FileSize(const unsigned int _filesize);

      /// \brief Set the upload date
      /// \return True if successful
      public: bool UploadDate(const std::time_t &_date);

      /// \brief Set the modify date
      /// \return True if successful
      public: bool ModifyDate(const std::time_t &_date);

      /// \brief Set the category of the model
      /// \return True if successful
      public: bool Category(const std::string &_cat);

      /// \brief Set the uuid of the model
      /// \return True if successful
      public: bool Uuid(const std::string &_uuid);

      /// \brief Set the number of "likes" of the model
      /// \param[in] _likes Number of "likes"
      /// \return True if successful
      public: bool Likes(const uint32_t _likes);

      /// \brief Set the number of downloads of the model
      /// \param[in] _downloads Number of downloads
      /// \return True if successful
      public: bool Downloads(const uint32_t _downloads);

      /// \brief Set the license name of the model
      /// \param[in] _name The name
      /// \return True if successful
      public: bool LicenseName(const std::string &_name);

      /// \brief Set the license URL of the model
      /// \param[in] _url The URL
      /// \return True if successful, will fail if it's not a valid URL.
      public: bool LicenseURL(const std::string &_url);

      /// \brief Set the license image URL of the model
      /// \param[in] _url The URL
      /// \return True if successful, will fail if it's not a valid URL.
      public: bool LicenseImageURL(const std::string &_url);

      /// \brief Set the list of tags of the model
      /// \param[in] _tags The tags
      /// \return True if successful
      public: bool Tags(const std::vector<std::string> &_tags);

      /// \brief Returns the model's version as a number. Versions are integers
      /// counting from 1. Version zero means the tip.
      /// \return Model's version.
<<<<<<< HEAD
      public: unsigned int Version() const;

      /// \brief Returns the model's version as a string. Versions are integers
      /// counting from 1. The string "tip" means the latest version.
      /// \return Model's version.
      public: std::string VersionStr() const;

      /// \brief Set the model's version. Versions are intergers counting from
      /// 1.
      /// \param[in] _version The model's version
      /// \return True if successful, will fail if _version is zero.
      public: bool SetVersion(const unsigned int _version);

      /// \brief Set the model's version. Versions are intergers counting from
      /// 1 or "tip" for the latest version.
      /// \param[in] _version The model's version
      /// \return True if successful, will fail if _version is zero.
=======
      /// \sa VersionStr
      /// \sa SetVersion
      public: unsigned int Version() const;

      /// \brief Returns the model's version as a string. Versions are integers
      /// counting from 1. The strings "tip" or "" mean the latest version.
      /// \return Model's version.
      /// \sa Version
      /// \sa SetVersionStr
      public: std::string VersionStr() const;

      /// \brief Set the model's version. Versions are integers counting from
      /// 1.
      /// \param[in] _version The model's version
      /// \return True if successful.
      /// \sa Version
      /// \sa SetVersionStr
      public: bool SetVersion(const unsigned int _version);

      /// \brief Set the model's version. Versions are integers counting from
      /// 1 or "tip" for the latest version.
      /// \param[in] _version The model's version
      /// \return True if successful.
      /// \sa VersionStr
      /// \sa SetVersion
>>>>>>> d01253c8
      public: bool SetVersionStr(const std::string &_version);

      // /// \brief returns a SHA 2 256 hash of the model
      // /// \remarks fulfills versioning requirement
      // public: std::array<std::uint8_t, 32> SHA_256() const;

      // /// \brief Sets the SHA 2 256 hash of the model
      // /// \param[in] _hash a 256 bit SHA 2 hash
      // /// \returns true if successful
      // public: bool SHA_256(const std::array<std::uint8_t, 32> &_hash);

      /// \brief Returns all the model information as a string.
      /// \param[in] _prefix Optional prefix for every line of the string.
      /// \return Model information string
      public: std::string AsString(const std::string &_prefix = "") const;

      /// \brief PIMPL
      private: std::unique_ptr<ModelIdentifierPrivate> dataPtr;
    };
  }
}

#endif<|MERGE_RESOLUTION|>--- conflicted
+++ resolved
@@ -190,25 +190,6 @@
       /// \brief Returns the model's version as a number. Versions are integers
       /// counting from 1. Version zero means the tip.
       /// \return Model's version.
-<<<<<<< HEAD
-      public: unsigned int Version() const;
-
-      /// \brief Returns the model's version as a string. Versions are integers
-      /// counting from 1. The string "tip" means the latest version.
-      /// \return Model's version.
-      public: std::string VersionStr() const;
-
-      /// \brief Set the model's version. Versions are intergers counting from
-      /// 1.
-      /// \param[in] _version The model's version
-      /// \return True if successful, will fail if _version is zero.
-      public: bool SetVersion(const unsigned int _version);
-
-      /// \brief Set the model's version. Versions are intergers counting from
-      /// 1 or "tip" for the latest version.
-      /// \param[in] _version The model's version
-      /// \return True if successful, will fail if _version is zero.
-=======
       /// \sa VersionStr
       /// \sa SetVersion
       public: unsigned int Version() const;
@@ -234,7 +215,6 @@
       /// \return True if successful.
       /// \sa VersionStr
       /// \sa SetVersion
->>>>>>> d01253c8
       public: bool SetVersionStr(const std::string &_version);
 
       // /// \brief returns a SHA 2 256 hash of the model
