/*
 * Copyright (C) 2017 Open Source Robotics Foundation
 *
 * Licensed under the Apache License, Version 2.0 (the "License");
 * you may not use this file except in compliance with the License.
 * You may obtain a copy of the License at
 *
 *     http://www.apache.org/licenses/LICENSE-2.0
 *
 * Unless required by applicable law or agreed to in writing, software
 * distributed under the License is distributed on an "AS IS" BASIS,
 * WITHOUT WARRANTIES OR CONDITIONS OF ANY KIND, either express or implied.
 * See the License for the specific language governing permissions and
 * limitations under the License.
 *
*/

#ifndef IGNITION_FUEL_TOOLS_FUELCLIENT_HH_
#define IGNITION_FUEL_TOOLS_FUELCLIENT_HH_

#include <memory>
#include <string>

#include "ignition/fuel_tools/Helpers.hh"
#include "ignition/fuel_tools/ModelIter.hh"
#include "ignition/fuel_tools/REST.hh"
#include "ignition/fuel_tools/Result.hh"

namespace ignition
{
  namespace fuel_tools
  {
    /// \brief Forward Declaration
    class ClientConfig;
    class FuelClientPrivate;
    class LocalCache;
    class ModelIdentifier;
    class ServerConfig;

    /// \brief High level interface to ignition fuel
    class IGNITION_FUEL_TOOLS_VISIBLE FuelClient
    {
      /// \brief Default constructor.
      public: FuelClient();

      /// \brief Constructor accepts server and auth configuration
      /// \param[in] _config configuration about servers to connect to
      /// \param[in] _rest a REST request.
      /// \param[in] _cache Test hook. Pointer to a local cache. The FuelClient
      ///            will take ownership of the pointer and free it when
      ///            destructed. If set to nullptr the client will instantiate
      ///            it's own cache.
      /// \remarks the client saves a copy of the config passed into it
      public: FuelClient(const ClientConfig &_config,
                         const REST &_rest = REST(),
                         LocalCache *_cache = nullptr);

      /// \brief Destructor
      public: ~FuelClient();

      /// \brief Get a mutable reference to the client configuration.
      /// \return Mutable reference to the client configuration.
      public: ClientConfig &Config();

      /// \brief Fetch the details of a model.
      /// \param[in] _server The server to request the operation.
      /// \param[in] _id a partially filled out identifier used to fetch models
      /// \remarks Fulfills Get-One requirement
      /// \param[out] _model The requested model
      /// \return Result of the fetch operation.
      public: Result ModelDetails(const ServerConfig &_server,
                                  const ModelIdentifier &_id,
                                  ModelIdentifier &_model) const;

      /// \brief Returns an iterator that can return names of models
      /// \remarks Fulfills Get-All requirement
      /// \remarks an iterator instead of a list of names is returned in case
      ///          the model names api supports pagination in the future. The
      ///          iterator may fetch more names if code continues to request
      ///          it. The initial API appears to return all of the models, so
      ///          right now this iterator stores a list of names internally.
      /// \param[in] _server The server to request the operation.
      /// \return A model iterator
      public: ModelIter Models(const ServerConfig &_server);

      /// \brief Returns models matching a given identifying criteria
      /// \param[in] _server The server to request the operation.
      /// \param[in] _id a partially filled out identifier used to fetch models
      /// \remarks Fulfills Get-One requirement
      /// \remarks It's not yet clear if model names are unique, so this API
      ///          allows the posibility of getting multiple models with the
      ///          same name.
      /// \return An iterator of models with names matching the criteria
      public: ModelIter Models(const ServerConfig &_server,
                               const ModelIdentifier &_id);

      /// \brief Upload a directory as a new model
      /// \param[in] _server The server to request the operation.
      /// \param[in] _pathToModelDir a path to a directory containing a model
      /// \param[in] _id An identifier to assign to this new model
      /// \return Result of the upload operation
      public: Result UploadModel(const ServerConfig &_server,
                                 const std::string &_pathToModelDir,
                                 const ModelIdentifier &_id);

      /// \brief Remove a model from ignition fuel
      /// \param[in] _server The server to request the operation.
      /// \param[in] _id The model identifier.
      /// \return Result of the delete operation
      public: Result DeleteModel(const ServerConfig &_server,
                                 const ModelIdentifier &_id);

      /// \brief Download a model from ignition fuel. This will override an
      /// existing local copy of the model.
      /// \param[in] _server The server to request the operation.
      /// \param[in] _id The model identifier.
      /// \return Result of the download operation
      public: Result DownloadModel(const ServerConfig &_server,
                                   const ModelIdentifier &_id);

      /// \brief Download a model from ignition fuel. This will override an
      /// existing local copy of the model.
      /// \param[in] _modelURL The unique URL of the model to download.
      /// E.g.: https://api.ignitionfuel.org/1.0/caguero/models/Beer
      /// \param[out] _path Path where the model was downloaded.
      /// \return Result of the download operation.
      public: Result DownloadModel(const std::string &_modelURL,
                                   std::string &_path);

<<<<<<< HEAD
      /// \brief Check if a model is already present in the local cache.
      /// \param[in] _modelURL The unique URL of the model on a Fuel server.
      /// E.g.: https://api.ignitionfuel.org/1.0/caguero/models/Beer
      /// \param[out] _path Local path where the model can be found.
      /// \return FETCH_ERROR if not cached, FETCH_ALREADY_EXISTS if cached.
      public: Result CachedModel(const std::string &_modelURL,
                                 std::string &_path);

      /// \brief Parse server and model identifer from model URL or unique name.
      /// \param[in] _modelURL The unique URL of a model. It may also be a
      /// unique name, which is a URL without the server version.
      /// \param[out] _srv The server which contains the model.
=======
      /// \brief Parse server and model identifer from model URL or unique name.
      /// \param[in] _modelURL The unique URL of a model. It may also be a
      /// unique name, which is a URL without the server version.
      /// \param[out] _srv The server which contains the model. It may contain
      /// incomplete information based on the passed URL and the current client
      /// config.
>>>>>>> b4f973a6
      /// \param[out] _id The model identifier.
      /// \return True if parsed successfully.
      public: bool ParseModelURL(const std::string &_modelURL,
                                 ServerConfig &_srv,
                                 ModelIdentifier &_id);

      /// \brief PIMPL
      private: std::unique_ptr<FuelClientPrivate> dataPtr;
    };
  }
}

#endif<|MERGE_RESOLUTION|>--- conflicted
+++ resolved
@@ -127,7 +127,6 @@
       public: Result DownloadModel(const std::string &_modelURL,
                                    std::string &_path);
 
-<<<<<<< HEAD
       /// \brief Check if a model is already present in the local cache.
       /// \param[in] _modelURL The unique URL of the model on a Fuel server.
       /// E.g.: https://api.ignitionfuel.org/1.0/caguero/models/Beer
@@ -139,15 +138,9 @@
       /// \brief Parse server and model identifer from model URL or unique name.
       /// \param[in] _modelURL The unique URL of a model. It may also be a
       /// unique name, which is a URL without the server version.
-      /// \param[out] _srv The server which contains the model.
-=======
-      /// \brief Parse server and model identifer from model URL or unique name.
-      /// \param[in] _modelURL The unique URL of a model. It may also be a
-      /// unique name, which is a URL without the server version.
       /// \param[out] _srv The server which contains the model. It may contain
       /// incomplete information based on the passed URL and the current client
       /// config.
->>>>>>> b4f973a6
       /// \param[out] _id The model identifier.
       /// \return True if parsed successfully.
       public: bool ParseModelURL(const std::string &_modelURL,
